---
name: pr

on:
  pull_request:
    branches:
      - main
      - spiceai

jobs:
  lint:
    name: Clippy
    runs-on: ubuntu-latest

    steps:
      - uses: actions/checkout@v5

      - uses: dtolnay/rust-toolchain@stable

      - name: Cache Rust dependencies
        uses: Swatinem/rust-cache@v2

      - name: Install Protoc
        uses: arduino/setup-protoc@v3
        with:
          repo-token: ${{ secrets.GITHUB_TOKEN }}

      - run: cargo clippy --all-features -- -D warnings

  build:
    name: Build (${{ matrix.features }})
    runs-on: ubuntu-latest

    strategy:
      matrix:
        features:
          - 'no-default-features'
          - 'clickhouse'
          - 'duckdb'
          - 'postgres'
          - 'sqlite'
          - 'mysql'
          - 'flight'

    steps:
      - uses: actions/checkout@v5

      - uses: dtolnay/rust-toolchain@stable

      - name: Cache Rust dependencies
        uses: Swatinem/rust-cache@v2

      - name: Build with ${{ matrix.features }}
        run: |
          if [ "${{ matrix.features }}" = "no-default-features" ]; then
            cargo check --no-default-features
          else
            cargo check --no-default-features --features ${{ matrix.features }}
          fi

  integration-test-mysql:
    name: Tests mysql
    runs-on: ubuntu-latest

    env:
      MYSQL_DOCKER_IMAGE: public.ecr.aws/ubuntu/mysql:8.0-22.04_beta

    steps:
      - uses: actions/checkout@v5

      - uses: dtolnay/rust-toolchain@stable

<<<<<<< HEAD
      - name: Pull the MySQL images
=======
      - name: Cache Rust dependencies
        uses: Swatinem/rust-cache@v2

      - name: Pull the Postgres/MySQL images
>>>>>>> 6159f97a
        run: |
          docker pull ${{ env.MYSQL_DOCKER_IMAGE }}

      - uses: ./.github/actions/setup-integration-test

      - name: Run tests
        run: cargo test --features mysql

  integration-test-postgres:
    name: Tests postgres
    runs-on: ubuntu-latest

    env:
      PG_DOCKER_IMAGE: public.ecr.aws/docker/library/postgres:latest

    steps:
      - uses: actions/checkout@v4

      - uses: dtolnay/rust-toolchain@stable

      - uses: ./.github/actions/setup-integration-test

      - name: Pull the Postgres images
        run: |
          docker pull ${{ env.PG_DOCKER_IMAGE }}

      - name: Run tests
        run: cargo test --features postgres

  integration-test-sqlite:
    name: Tests sqlite
    runs-on: ubuntu-latest

    steps:
      - uses: actions/checkout@v4

      - uses: dtolnay/rust-toolchain@stable

      - uses: ./.github/actions/setup-integration-test

      - name: Run tests
        run: cargo test --features sqlite

  integration-test-duckdb:
    name: Tests duckdb
    runs-on: ubuntu-latest

    steps:
      - uses: actions/checkout@v4

      - uses: dtolnay/rust-toolchain@stable

      - uses: ./.github/actions/setup-integration-test

      - name: Run tests
        run: cargo test --features duckdb

  integration-test-flight:
    name: Tests flight
    runs-on: ubuntu-latest

    steps:
      - uses: actions/checkout@v4

      - uses: dtolnay/rust-toolchain@stable

      - uses: ./.github/actions/setup-integration-test

      - name: Run tests
        run: cargo test --features flight

  integration-test-mongodb:
    name: Tests mongoDB
    runs-on: ubuntu-latest

    env:
      MONGODB_DOCKER_IMAGE: public.ecr.aws/docker/library/mongo:7

    steps:
      - uses: actions/checkout@v4

      - uses: dtolnay/rust-toolchain@stable

      - uses: ./.github/actions/setup-integration-test

      - name: Pull the MongoDB images
        run: |
          docker pull ${{ env.MONGODB_DOCKER_IMAGE }}

      - name: Run tests
<<<<<<< HEAD
        run: cargo test --features mongodb
=======
        run: make test

  python-integration-test:
    name: Python Tests
    runs-on: ubuntu-latest

    steps:
      - uses: actions/checkout@v5

      - uses: dtolnay/rust-toolchain@stable

      - name: Cache Rust dependencies
        uses: Swatinem/rust-cache@v2
        with:
          workspaces: |
            .
            python

      - uses: astral-sh/setup-uv@v5
        with:
          enable-cache: true
          cache-dependency-glob: 'python/pyproject.toml'

      - name: Install ODBC, Sqlite and Roapi
        run: |
          sudo apt-get install -y unixodbc-dev libsqliteodbc
          sudo apt-get install -y libsqlite3-dev
          cargo install --locked --git https://github.com/roapi/roapi --branch main --bins roapi

      - name: Build Python package and run tests
        run: |
          cd python
          uv sync --dev --no-install-package datafusion
          uv run --no-project maturin develop --uv --release
          cd python/tests
          uv run --no-project pytest -v .
>>>>>>> 6159f97a
<|MERGE_RESOLUTION|>--- conflicted
+++ resolved
@@ -58,11 +58,12 @@
             cargo check --no-default-features --features ${{ matrix.features }}
           fi
 
-  integration-test-mysql:
-    name: Tests mysql
+  integration-test:
+    name: Tests
     runs-on: ubuntu-latest
 
     env:
+      PG_DOCKER_IMAGE: ghcr.io/cloudnative-pg/postgresql:16-bookworm
       MYSQL_DOCKER_IMAGE: public.ecr.aws/ubuntu/mysql:8.0-22.04_beta
 
     steps:
@@ -70,107 +71,49 @@
 
       - uses: dtolnay/rust-toolchain@stable
 
-<<<<<<< HEAD
-      - name: Pull the MySQL images
-=======
       - name: Cache Rust dependencies
         uses: Swatinem/rust-cache@v2
 
       - name: Pull the Postgres/MySQL images
->>>>>>> 6159f97a
         run: |
+          docker pull ${{ env.PG_DOCKER_IMAGE }}
           docker pull ${{ env.MYSQL_DOCKER_IMAGE }}
 
-      - uses: ./.github/actions/setup-integration-test
+      - name: Free Disk Space
+        run: |
+          sudo docker rmi $(docker image ls -aq) >/dev/null 2>&1 || true
+          sudo rm -rf \
+            /usr/share/dotnet /usr/local/lib/android /opt/ghc \
+            /usr/local/share/powershell /usr/share/swift /usr/local/.ghcup \
+            /usr/lib/jvm || true
+          echo "some directories deleted"
+          sudo apt install aptitude -y >/dev/null 2>&1
+          sudo aptitude purge aria2 ansible azure-cli shellcheck rpm xorriso zsync \
+            esl-erlang firefox gfortran-8 gfortran-9 google-chrome-stable \
+            google-cloud-sdk imagemagick \
+            libmagickcore-dev libmagickwand-dev libmagic-dev ant ant-optional kubectl \
+            mercurial apt-transport-https mono-complete libmysqlclient \
+            yarn chrpath libssl-dev libxft-dev \
+            libfreetype6 libfreetype6-dev libfontconfig1 libfontconfig1-dev \
+            snmp pollinate libpq-dev postgresql-client powershell ruby-full \
+            sphinxsearch subversion mongodb-org azure-cli microsoft-edge-stable \
+            -y -f >/dev/null 2>&1
+          sudo aptitude purge google-cloud-sdk -f -y >/dev/null 2>&1
+          sudo aptitude purge microsoft-edge-stable -f -y >/dev/null 2>&1 || true
+          sudo apt purge microsoft-edge-stable -f -y >/dev/null 2>&1 || true
+          sudo aptitude purge '~n ^php' -f -y >/dev/null 2>&1
+          sudo aptitude purge '~n ^dotnet' -f -y >/dev/null 2>&1
+          sudo apt-get autoremove -y >/dev/null 2>&1
+          sudo apt-get autoclean -y >/dev/null 2>&1
+          echo "some packages purged"
+          df -h
+
+      - name: Install ODBC & Sqlite
+        run: |
+          sudo apt-get install -y unixodbc-dev
+          sudo apt-get install -y libsqlite3-dev
 
       - name: Run tests
-        run: cargo test --features mysql
-
-  integration-test-postgres:
-    name: Tests postgres
-    runs-on: ubuntu-latest
-
-    env:
-      PG_DOCKER_IMAGE: public.ecr.aws/docker/library/postgres:latest
-
-    steps:
-      - uses: actions/checkout@v4
-
-      - uses: dtolnay/rust-toolchain@stable
-
-      - uses: ./.github/actions/setup-integration-test
-
-      - name: Pull the Postgres images
-        run: |
-          docker pull ${{ env.PG_DOCKER_IMAGE }}
-
-      - name: Run tests
-        run: cargo test --features postgres
-
-  integration-test-sqlite:
-    name: Tests sqlite
-    runs-on: ubuntu-latest
-
-    steps:
-      - uses: actions/checkout@v4
-
-      - uses: dtolnay/rust-toolchain@stable
-
-      - uses: ./.github/actions/setup-integration-test
-
-      - name: Run tests
-        run: cargo test --features sqlite
-
-  integration-test-duckdb:
-    name: Tests duckdb
-    runs-on: ubuntu-latest
-
-    steps:
-      - uses: actions/checkout@v4
-
-      - uses: dtolnay/rust-toolchain@stable
-
-      - uses: ./.github/actions/setup-integration-test
-
-      - name: Run tests
-        run: cargo test --features duckdb
-
-  integration-test-flight:
-    name: Tests flight
-    runs-on: ubuntu-latest
-
-    steps:
-      - uses: actions/checkout@v4
-
-      - uses: dtolnay/rust-toolchain@stable
-
-      - uses: ./.github/actions/setup-integration-test
-
-      - name: Run tests
-        run: cargo test --features flight
-
-  integration-test-mongodb:
-    name: Tests mongoDB
-    runs-on: ubuntu-latest
-
-    env:
-      MONGODB_DOCKER_IMAGE: public.ecr.aws/docker/library/mongo:7
-
-    steps:
-      - uses: actions/checkout@v4
-
-      - uses: dtolnay/rust-toolchain@stable
-
-      - uses: ./.github/actions/setup-integration-test
-
-      - name: Pull the MongoDB images
-        run: |
-          docker pull ${{ env.MONGODB_DOCKER_IMAGE }}
-
-      - name: Run tests
-<<<<<<< HEAD
-        run: cargo test --features mongodb
-=======
         run: make test
 
   python-integration-test:
@@ -206,5 +149,4 @@
           uv sync --dev --no-install-package datafusion
           uv run --no-project maturin develop --uv --release
           cd python/tests
-          uv run --no-project pytest -v .
->>>>>>> 6159f97a
+          uv run --no-project pytest -v .