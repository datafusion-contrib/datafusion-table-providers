--- conflicted
+++ resolved
@@ -2,15 +2,9 @@
 use arrow::{
     array::{
         ArrayBuilder, ArrayRef, BinaryBuilder, Date32Builder, Decimal256Builder, Decimal128Builder, Float32Builder,
-<<<<<<< HEAD
-        Float64Builder, Int16Builder, Int32Builder, Int64Builder, Int8Builder, LargeStringBuilder,
-        NullBuilder, RecordBatch, RecordBatchOptions, StringBuilder, Time64NanosecondBuilder, StringDictionaryBuilder,
-        TimestampMicrosecondBuilder, UInt64Builder,
-=======
         Float64Builder, Int16Builder, Int32Builder, Int64Builder, Int8Builder, LargeBinaryBuilder,
         LargeStringBuilder, NullBuilder, RecordBatch, RecordBatchOptions,
-        StringBuilder, Time64NanosecondBuilder, TimestampMicrosecondBuilder, UInt64Builder,
->>>>>>> 857577d3
+        StringBuilder, Time64NanosecondBuilder, StringDictionaryBuilder, TimestampMicrosecondBuilder, UInt64Builder,
     },
     datatypes::{i256, DataType, Date32Type, Field, Schema, SchemaRef, TimeUnit, UInt16Type},
 };
@@ -98,11 +92,8 @@
     let mut mysql_types: Vec<ColumnType> = Vec::new();
     let mut column_names: Vec<String> = Vec::new();
     let mut column_is_binary_stats: Vec<bool> = Vec::new();
-<<<<<<< HEAD
     let mut column_is_enum_stats: Vec<bool> = Vec::new();
-=======
     let mut column_use_large_str_or_blob_stats: Vec<bool> = Vec::new();
->>>>>>> 857577d3
 
     if !rows.is_empty() {
         let row = &rows[0];
@@ -110,11 +101,8 @@
             let column_name = column.name_str();
             let column_type = column.column_type();
             let column_is_binary = column.flags().contains(ColumnFlags::BINARY_FLAG);
-<<<<<<< HEAD
             let column_is_enum = column.flags().contains(ColumnFlags::ENUM_FLAG);
-=======
             let column_use_large_str_or_blob = column.column_length() > 2_u32.pow(31) - 1;
->>>>>>> 857577d3
 
             let (decimal_precision, decimal_scale) = match column_type {
                 ColumnType::MYSQL_TYPE_DECIMAL | ColumnType::MYSQL_TYPE_NEWDECIMAL => {
@@ -134,11 +122,8 @@
             let data_type = map_column_to_data_type(
                 column_type,
                 column_is_binary,
-<<<<<<< HEAD
                 column_is_enum,
-=======
                 column_use_large_str_or_blob,
->>>>>>> 857577d3
                 decimal_precision,
                 decimal_scale,
             );
@@ -153,11 +138,8 @@
             mysql_types.push(column_type);
             column_names.push(column_name.to_string());
             column_is_binary_stats.push(column_is_binary);
-<<<<<<< HEAD
             column_is_enum_stats.push(column_is_enum);
-=======
             column_use_large_str_or_blob_stats.push(column_use_large_str_or_blob);
->>>>>>> 857577d3
         }
     }
 
@@ -321,15 +303,7 @@
                     }
                 }
                 column_type @ (ColumnType::MYSQL_TYPE_VARCHAR
-                | ColumnType::MYSQL_TYPE_JSON
-<<<<<<< HEAD
-                | ColumnType::MYSQL_TYPE_TINY_BLOB
-                | ColumnType::MYSQL_TYPE_BLOB
-                | ColumnType::MYSQL_TYPE_MEDIUM_BLOB
-                | ColumnType::MYSQL_TYPE_LONG_BLOB) => {
-=======
-                | ColumnType::MYSQL_TYPE_ENUM) => {
->>>>>>> 857577d3
+                | ColumnType::MYSQL_TYPE_JSON) => {
                     handle_primitive_type!(
                         builder,
                         column_type,
@@ -339,12 +313,6 @@
                         i
                     );
                 }
-<<<<<<< HEAD
-                ColumnType::MYSQL_TYPE_ENUM => {
-                    // ENUM and SET values are returned as strings. For these, check that the type value is MYSQL_TYPE_STRING and that the ENUM_FLAG or SET_FLAG flag is set in the flags value.
-                    // https://dev.mysql.com/doc/c-api/9.0/en/c-api-data-structures.html
-                    unreachable!()
-=======
                 ColumnType::MYSQL_TYPE_BLOB => {
                     match (
                         column_use_large_str_or_blob_stats[i],
@@ -383,7 +351,11 @@
                             i
                         ),
                     }
->>>>>>> 857577d3
+                }
+                ColumnType::MYSQL_TYPE_ENUM => {
+                    // ENUM and SET values are returned as strings. For these, check that the type value is MYSQL_TYPE_STRING and that the ENUM_FLAG or SET_FLAG flag is set in the flags value.
+                    // https://dev.mysql.com/doc/c-api/9.0/en/c-api-data-structures.html
+                    unreachable!()
                 }
                 column_type @ (ColumnType::MYSQL_TYPE_STRING
                 | ColumnType::MYSQL_TYPE_VAR_STRING) => {
@@ -532,11 +504,8 @@
 pub fn map_column_to_data_type(
     column_type: ColumnType,
     column_is_binary: bool,
-<<<<<<< HEAD
     column_is_enum: bool,
-=======
     column_use_large_str_or_blob: bool,
->>>>>>> 857577d3
     column_decimal_precision: Option<u8>,
     column_decimal_scale: Option<i8>,
 ) -> Option<DataType> {
@@ -564,20 +533,7 @@
             Some(DataType::Time64(TimeUnit::Nanosecond))
         }
         ColumnType::MYSQL_TYPE_VARCHAR
-        | ColumnType::MYSQL_TYPE_JSON
-<<<<<<< HEAD
-        | ColumnType::MYSQL_TYPE_TINY_BLOB
-        | ColumnType::MYSQL_TYPE_BLOB
-        | ColumnType::MYSQL_TYPE_MEDIUM_BLOB
-        | ColumnType::MYSQL_TYPE_LONG_BLOB => Some(DataType::LargeUtf8),
-        ColumnType::MYSQL_TYPE_ENUM | ColumnType::MYSQL_TYPE_SET => unreachable!(),
-        ColumnType::MYSQL_TYPE_STRING | ColumnType::MYSQL_TYPE_VAR_STRING => {
-            if column_is_enum {
-                Some(DataType::Dictionary(Box::new(DataType::UInt16), Box::new(DataType::Utf8)))
-            } else if column_is_binary {
-=======
-        | ColumnType::MYSQL_TYPE_ENUM
-        | ColumnType::MYSQL_TYPE_SET => Some(DataType::LargeUtf8),
+        | ColumnType::MYSQL_TYPE_JSON => Some(DataType::LargeUtf8),
         // MYSQL_TYPE_BLOB includes TINYBLOB, BLOB, MEDIUMBLOB, LONGBLOB, TINYTEXT, TEXT, MEDIUMTEXT, LONGTEXT https://dev.mysql.com/doc/c-api/8.0/en/c-api-data-structures.html
         // MySQL String Type Storage requirement: https://dev.mysql.com/doc/refman/8.4/en/storage-requirements.html
         // Binary / Utf8 stores up to 2^31 - 1 length binary / non-binary string        
@@ -589,10 +545,12 @@
                 (false, false) => Some(DataType::Utf8),
             }
         }
+        ColumnType::MYSQL_TYPE_ENUM | ColumnType::MYSQL_TYPE_SET => unreachable!(),
         ColumnType::MYSQL_TYPE_STRING
         | ColumnType::MYSQL_TYPE_VAR_STRING => {
-            if column_is_binary {
->>>>>>> 857577d3
+            if column_is_enum {
+                Some(DataType::Dictionary(Box::new(DataType::UInt16), Box::new(DataType::Utf8)))
+            } else if column_is_binary {
                 Some(DataType::Binary)
             } else {
                 Some(DataType::Utf8)
