use async_trait::async_trait;
use dbconnection::DbConnection;
use std::sync::Arc;

pub mod dbconnection;
#[cfg(feature = "duckdb")]
pub mod duckdbpool;
#[cfg(feature = "mysql")]
pub mod mysqlpool;
#[cfg(feature = "odbc")]
pub mod odbcpool;
#[cfg(feature = "postgres")]
pub mod postgrespool;
#[cfg(feature = "sqlite")]
pub mod sqlitepool;

pub type Error = Box<dyn std::error::Error + Send + Sync>;
type Result<T, E = Error> = std::result::Result<T, E>;

/// Controls whether join pushdown is allowed, and under what conditions
#[derive(Clone, Debug, PartialEq, Eq)]
pub enum JoinPushDown {
    /// This connection pool should not allow join push down. (i.e. we don't know under what conditions it is safe to send a join query to the database)
    Disallow,
    /// Allows join push down for other tables that share the same context.
    ///
    /// The context can be part of the connection string that uniquely identifies the server.
    AllowedFor(String),
}

#[async_trait]
pub trait DbConnectionPool<T, P: 'static> {
    async fn connect(&self) -> Result<Box<dyn DbConnection<T, P>>>;

    fn join_push_down(&self) -> JoinPushDown;
}

<<<<<<< HEAD
#[derive(Default, Clone, Copy, PartialEq, Eq, Debug)]
=======
#[derive(Default, Debug, Clone, Copy, PartialEq, Eq)]
>>>>>>> 3c387588
pub enum Mode {
    #[default]
    Memory,
    File,
}

impl From<&str> for Mode {
    fn from(m: &str) -> Self {
        match m {
            "file" => Mode::File,
            "memory" => Mode::Memory,
            _ => Mode::default(),
        }
    }
}

/// A key that uniquely identifies a database instance.
#[derive(Debug, Clone, PartialEq, Eq, Hash)]
pub enum DbInstanceKey {
    /// The database is a file on disk, with the given path.
    File(Arc<str>),
    /// The database is in memory.
    Memory,
}

impl DbInstanceKey {
    pub fn memory() -> Self {
        DbInstanceKey::Memory
    }

    pub fn file(path: Arc<str>) -> Self {
        DbInstanceKey::File(path)
    }
}<|MERGE_RESOLUTION|>--- conflicted
+++ resolved
@@ -35,11 +35,7 @@
     fn join_push_down(&self) -> JoinPushDown;
 }
 
-<<<<<<< HEAD
-#[derive(Default, Clone, Copy, PartialEq, Eq, Debug)]
-=======
 #[derive(Default, Debug, Clone, Copy, PartialEq, Eq)]
->>>>>>> 3c387588
 pub enum Mode {
     #[default]
     Memory,
