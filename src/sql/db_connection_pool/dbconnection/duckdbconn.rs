--- conflicted
+++ resolved
@@ -103,8 +103,8 @@
     fn query_arrow(
         &self,
         sql: &str,
-<<<<<<< HEAD
         params: &[DuckDBParameter],
+        _projected_schema: Option<SchemaRef>,
     ) -> Result<SendableRecordBatchStream> {
         let (batch_tx, mut batch_rx) = tokio::sync::mpsc::channel::<RecordBatch>(4);
 
@@ -121,12 +121,6 @@
             .query_arrow([])
             .boxed()
             .context(super::UnableToGetSchemaSnafu)?;
-=======
-        params: &[&dyn ToSql],
-        _projected_schema: Option<SchemaRef>,
-    ) -> Result<SendableRecordBatchStream> {
-        let mut stmt = self.conn.prepare(sql).context(DuckDBSnafu)?;
->>>>>>> 5f9d49ad
 
         let schema = result.get_schema();
 
