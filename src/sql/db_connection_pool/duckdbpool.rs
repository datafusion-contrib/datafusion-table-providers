--- conflicted
+++ resolved
@@ -7,18 +7,12 @@
     dbconnection::duckdbconn::{DuckDBAttachments, DuckDBParameter},
     DbConnectionPool, Mode, Result,
 };
-<<<<<<< HEAD
-use crate::sql::db_connection_pool::{
-    dbconnection::{duckdbconn::DuckDbConnection, DbConnection, SyncDbConnection},
-    JoinPushDown,
-=======
 use crate::{
     sql::db_connection_pool::{
         dbconnection::{duckdbconn::DuckDbConnection, DbConnection, SyncDbConnection},
         JoinPushDown,
     },
     UnsupportedTypeAction,
->>>>>>> 3c387588
 };
 
 #[derive(Debug, Snafu)]
@@ -44,17 +38,11 @@
     join_push_down: JoinPushDown,
     attached_databases: Vec<Arc<str>>,
     mode: Mode,
-<<<<<<< HEAD
-=======
     unsupported_type_action: UnsupportedTypeAction,
->>>>>>> 3c387588
 }
 
 impl std::fmt::Debug for DuckDbConnectionPool {
     fn fmt(&self, f: &mut std::fmt::Formatter<'_>) -> std::fmt::Result {
-<<<<<<< HEAD
-        write!(f, "DuckDbConnectionPool {}", self.path)
-=======
         f.debug_struct("DuckDbConnectionPool")
             .field("path", &self.path)
             .field("join_push_down", &self.join_push_down)
@@ -62,7 +50,6 @@
             .field("mode", &self.mode)
             .field("unsupported_type_action", &self.unsupported_type_action)
             .finish()
->>>>>>> 3c387588
     }
 }
 
@@ -99,10 +86,7 @@
             join_push_down: JoinPushDown::AllowedFor(":memory:".to_string()),
             attached_databases: Vec::new(),
             mode: Mode::Memory,
-<<<<<<< HEAD
-=======
             unsupported_type_action: UnsupportedTypeAction::Error,
->>>>>>> 3c387588
         })
     }
 
@@ -140,10 +124,7 @@
             join_push_down: JoinPushDown::AllowedFor(path.to_string()),
             attached_databases: Vec::new(),
             mode: Mode::File,
-<<<<<<< HEAD
-=======
             unsupported_type_action: UnsupportedTypeAction::Error,
->>>>>>> 3c387588
         })
     }
 
@@ -185,13 +166,9 @@
         let attachments = self.get_attachments()?;
 
         Ok(Box::new(
-<<<<<<< HEAD
-            DuckDbConnection::new(conn).with_attachments(attachments),
-=======
             DuckDbConnection::new(conn)
                 .with_attachments(attachments)
                 .with_unsupported_type_action(self.unsupported_type_action),
->>>>>>> 3c387588
         ))
     }
 
@@ -232,13 +209,9 @@
         let attachments = self.get_attachments()?;
 
         Ok(Box::new(
-<<<<<<< HEAD
-            DuckDbConnection::new(conn).with_attachments(attachments),
-=======
             DuckDbConnection::new(conn)
                 .with_attachments(attachments)
                 .with_unsupported_type_action(self.unsupported_type_action),
->>>>>>> 3c387588
         ))
     }
 
@@ -283,10 +256,6 @@
 
 #[cfg(test)]
 mod test {
-<<<<<<< HEAD
-    use super::*;
-    use crate::sql::db_connection_pool::DbConnectionPool;
-=======
     use rand::Rng;
 
     use super::*;
@@ -303,7 +272,6 @@
 
         format!("./{name}.duckdb")
     }
->>>>>>> 3c387588
 
     #[tokio::test]
     async fn test_duckdb_connection_pool() {
@@ -325,8 +293,6 @@
         conn.query_arrow("SELECT * FROM test", &[], None)
             .expect("Query should be successful");
     }
-<<<<<<< HEAD
-=======
 
     #[tokio::test]
     #[cfg(feature = "duckdb-federation")]
@@ -402,5 +368,4 @@
         std::fs::remove_file(&db_base_name).expect("File should be removed");
         std::fs::remove_file(&db_attached_name).expect("File should be removed");
     }
->>>>>>> 3c387588
 }