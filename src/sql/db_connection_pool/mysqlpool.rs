use std::{collections::HashMap, path::PathBuf, sync::Arc};

use async_trait::async_trait;
use mysql_async::{
    prelude::{Queryable, ToValue},
    DriverError, Opts, Params, Row, SslOpts,
};
use secrecy::{ExposeSecret, Secret, SecretString};
use snafu::{ResultExt, Snafu};

use crate::{
    sql::db_connection_pool::{
        dbconnection::{mysqlconn::MySQLConnection, AsyncDbConnection, DbConnection},
        JoinPushDown,
    },
    util::{self, ns_lookup::verify_ns_lookup_and_tcp_connect},
};

use super::DbConnectionPool;

pub type Result<T, E = Error> = std::result::Result<T, E>;

#[derive(Debug, Snafu)]
pub enum Error {
<<<<<<< HEAD
    #[snafu(display("MySQL connection error: {source}"))]
    MySQLConnectionError { source: mysql_async::Error },

    #[snafu(display("Invalid MySQL connection string: {source} "))]
=======
    #[snafu(display("MySQL connection failed.\n{source}\nFor further information, refer to the MySQL manual: https://dev.mysql.com/doc/mysql-errors/9.1/en/error-reference-introduction.html"))]
    MySQLConnectionError { source: mysql_async::Error },

    #[snafu(display(
        "Invalid MySQL connection string.\n{source}\nEnsure the MySQL connection string is valid"
    ))]
>>>>>>> 3c387588
    InvalidConnectionString { source: mysql_async::UrlError },

    #[snafu(display("Invalid value for parameter {parameter_name}\nEnsure the value is valid for parameter {parameter_name}"))]
    InvalidParameterError { parameter_name: String },

    #[snafu(display("Invalid root cert path: {path}\nEnsure the root cert path is valid"))]
    InvalidRootCertPathError { path: String },

<<<<<<< HEAD
    #[snafu(display("Cannot connect to MySQL on {host}:{port}. Ensure that the host and port are correctly configured, and that the host is reachable."))]
=======
    #[snafu(display("Cannot connect to MySQL on {host}:{port}. Ensure the host and port are correct and reachable."))]
>>>>>>> 3c387588
    InvalidHostOrPortError {
        source: crate::util::ns_lookup::Error,
        host: String,
        port: u16,
    },

<<<<<<< HEAD
    #[snafu(display(
        "Authentication failed. Ensure that the username and password are correctly configured."
    ))]
    InvalidUsernameOrPassword,

    #[snafu(display("{message}"))]
=======
    #[snafu(display("Authentication failed. Verify username and password."))]
    InvalidUsernameOrPassword,

    #[snafu(display("{message}\nEnsure the given MySQL database exists"))]
>>>>>>> 3c387588
    UnknownMySQLDatabase { message: String },
}

#[derive(Debug)]
pub struct MySQLConnectionPool {
    pool: Arc<mysql_async::Pool>,
    join_push_down: JoinPushDown,
}

impl MySQLConnectionPool {
    /// Creates a new instance of `MySQLConnectionPool`.
    ///
    /// # Arguments
    ///
    /// * `params` - A map of parameters to create the connection pool.
    ///   * `connection_string` - The connection string to use to connect to the MySQL database, or can be specified with the below individual parameters.
    ///   * `host` - The host of the MySQL database.
    ///   * `user` - The user to use when connecting to the MySQL database.
    ///   * `db` - The database to connect to.
    ///   * `pass` - The password to use when connecting to the MySQL database.
    ///   * `tcp_port` - The TCP port to use when connecting to the MySQL database.
    ///   * `sslmode` - The SSL mode to use when connecting to the MySQL database. Can be "disabled", "required", or "preferred".
    ///   * `sslrootcert` - The path to the root certificate to use when connecting to the MySQL database.
    ///
    /// # Errors
    ///
    /// Returns an error if there is a problem creating the connection pool.
    #[allow(clippy::unused_async)]
    pub async fn new(params: HashMap<String, SecretString>) -> Result<Self> {
        // Remove the "mysql_" prefix from the keys to keep backward compatibility
        let params = util::remove_prefix_from_hashmap_keys(params, "mysql_");

        let mut connection_string = mysql_async::OptsBuilder::default();
        let mut ssl_mode = "required";
        let mut ssl_rootcert_path: Option<PathBuf> = None;

        if let Some(mysql_connection_string) =
            params.get("connection_string").map(Secret::expose_secret)
        {
            connection_string = mysql_async::OptsBuilder::from_opts(
                mysql_async::Opts::from_url(mysql_connection_string.as_str())
                    .context(InvalidConnectionStringSnafu)?,
            );
        } else {
            if let Some(mysql_host) = params.get("host").map(Secret::expose_secret) {
                connection_string = connection_string.ip_or_hostname(mysql_host.as_str());
            }
            if let Some(mysql_user) = params.get("user").map(Secret::expose_secret) {
                connection_string = connection_string.user(Some(mysql_user));
            }
            if let Some(mysql_db) = params.get("db").map(Secret::expose_secret) {
                connection_string = connection_string.db_name(Some(mysql_db));
            }
            if let Some(mysql_pass) = params.get("pass").map(Secret::expose_secret) {
                connection_string = connection_string.pass(Some(mysql_pass));
            }
            if let Some(mysql_tcp_port) = params.get("tcp_port").map(Secret::expose_secret) {
                connection_string =
                    connection_string.tcp_port(mysql_tcp_port.parse::<u16>().unwrap_or(3306));
            }
        }

        if let Some(mysql_sslmode) = params.get("sslmode").map(Secret::expose_secret) {
            match mysql_sslmode.to_lowercase().as_str() {
                "disabled" | "required" | "preferred" => {
                    ssl_mode = mysql_sslmode.as_str();
                }
                _ => {
                    InvalidParameterSnafu {
                        parameter_name: "sslmode".to_string(),
                    }
                    .fail()?;
                }
            }
        }
        if let Some(mysql_sslrootcert) = params.get("sslrootcert").map(Secret::expose_secret) {
            if !std::path::Path::new(mysql_sslrootcert).exists() {
                InvalidRootCertPathSnafu {
                    path: mysql_sslrootcert,
                }
                .fail()?;
            }

            ssl_rootcert_path = Some(PathBuf::from(mysql_sslrootcert));
        }

        let ssl_opts = get_ssl_opts(ssl_mode, ssl_rootcert_path);

        connection_string = connection_string.ssl_opts(ssl_opts);

        let opts = mysql_async::Opts::from(connection_string);

        verify_mysql_opts(&opts).await?;

        let join_push_down = get_join_context(&opts);

        let pool = mysql_async::Pool::new(opts);

        // Test the connection
        let mut conn = pool.get_conn().await.map_err(|err| match err {
            // In case of an incorrect user name, the error `Unknown authentication plugin 'sha256_password'` is returned.
            // We override it with a more user-friendly error message.
            mysql_async::Error::Driver(DriverError::UnknownAuthPlugin { .. }) => {
                Error::InvalidUsernameOrPassword
            }
            mysql_async::Error::Server(server_error) => {
                match server_error.code {
                    // Code 1049: Server error: `ERROR 42000 (1049): Unknown database <database>
                    1049 => Error::UnknownMySQLDatabase {
                        message: server_error.message,
                    },
                    // Code 1045: Server error: ERROR 1045 (28000): Access denied for user <user> (using password: YES / NO)
                    1045 => Error::InvalidUsernameOrPassword,
                    _ => Error::MySQLConnectionError {
                        source: mysql_async::Error::Server(server_error),
                    },
                }
            }
            _ => Error::MySQLConnectionError { source: err },
        })?;

        let _rows: Vec<Row> = conn
            .exec("SELECT 1", Params::Empty)
            .await
            .context(MySQLConnectionSnafu)?;

        Ok(Self {
            pool: Arc::new(pool),
            join_push_down,
        })
    }

    /// Returns a direct connection to the underlying database.
    ///
    /// # Errors
    ///
    /// Returns an error if there is a problem creating the connection pool.
    pub async fn connect_direct(&self) -> super::Result<MySQLConnection> {
        let pool = Arc::clone(&self.pool);
<<<<<<< HEAD
        let conn = pool.get_conn().await.context(MySQLConnectionSnafu)?;
=======
        let mut conn = pool.get_conn().await.context(MySQLConnectionSnafu)?;

        // Set MySQL session default time zone to UTC to match Datafusion
        let _: Vec<Row> = conn
            .exec("SET time_zone = '+00:00'", Params::Empty)
            .await
            .context(MySQLConnectionSnafu)?;

>>>>>>> 3c387588
        Ok(MySQLConnection::new(conn))
    }
}

async fn verify_mysql_opts(opts: &Opts) -> Result<()> {
    // Verify the host and port are correct
    let host = opts.ip_or_hostname();
    let port = opts.tcp_port();

    verify_ns_lookup_and_tcp_connect(host, port)
        .await
        .context(InvalidHostOrPortSnafu { host, port })?;

    Ok(())
}

fn get_join_context(opts: &mysql_async::Opts) -> JoinPushDown {
    let mut join_context = format!("host={},port={}", opts.ip_or_hostname(), opts.tcp_port());
    if let Some(db_name) = opts.db_name() {
        join_context.push_str(&format!(",db={db_name}"));
    }
    if let Some(user) = opts.user() {
        join_context.push_str(&format!(",user={user}"));
    }

    JoinPushDown::AllowedFor(join_context)
}

fn get_ssl_opts(ssl_mode: &str, rootcert_path: Option<PathBuf>) -> Option<SslOpts> {
    if ssl_mode == "disabled" {
        return None;
    }

    let mut opts = SslOpts::default();

    if let Some(rootcert_path) = rootcert_path {
        let path = rootcert_path;
        opts = opts.with_root_certs(vec![path.into()]);
    }

    // If ssl_mode is "preferred", we will accept invalid certs and skip domain validation
    // mysql_async does not have a "ssl_mode" https://github.com/blackbeam/mysql_async/issues/225#issuecomment-1409922237
    if ssl_mode == "preferred" {
        opts = opts
            .with_danger_accept_invalid_certs(true)
            .with_danger_skip_domain_validation(true);
    }

    Some(opts)
}

#[async_trait]
impl DbConnectionPool<mysql_async::Conn, &'static (dyn ToValue + Sync)> for MySQLConnectionPool {
    async fn connect(
        &self,
    ) -> super::Result<Box<dyn DbConnection<mysql_async::Conn, &'static (dyn ToValue + Sync)>>>
    {
        let pool = Arc::clone(&self.pool);
<<<<<<< HEAD
        let conn = pool.get_conn().await.context(MySQLConnectionSnafu)?;
=======
        let mut conn = pool.get_conn().await.context(MySQLConnectionSnafu)?;

        // Set MySQL session default time zone to UTC to match Datafusion
        let _: Vec<Row> = conn
            .exec("SET time_zone = '+00:00'", Params::Empty)
            .await
            .context(MySQLConnectionSnafu)?;

>>>>>>> 3c387588
        Ok(Box::new(MySQLConnection::new(conn)))
    }

    fn join_push_down(&self) -> JoinPushDown {
        self.join_push_down.clone()
    }
}<|MERGE_RESOLUTION|>--- conflicted
+++ resolved
@@ -22,19 +22,12 @@
 
 #[derive(Debug, Snafu)]
 pub enum Error {
-<<<<<<< HEAD
-    #[snafu(display("MySQL connection error: {source}"))]
-    MySQLConnectionError { source: mysql_async::Error },
-
-    #[snafu(display("Invalid MySQL connection string: {source} "))]
-=======
     #[snafu(display("MySQL connection failed.\n{source}\nFor further information, refer to the MySQL manual: https://dev.mysql.com/doc/mysql-errors/9.1/en/error-reference-introduction.html"))]
     MySQLConnectionError { source: mysql_async::Error },
 
     #[snafu(display(
         "Invalid MySQL connection string.\n{source}\nEnsure the MySQL connection string is valid"
     ))]
->>>>>>> 3c387588
     InvalidConnectionString { source: mysql_async::UrlError },
 
     #[snafu(display("Invalid value for parameter {parameter_name}\nEnsure the value is valid for parameter {parameter_name}"))]
@@ -43,30 +36,17 @@
     #[snafu(display("Invalid root cert path: {path}\nEnsure the root cert path is valid"))]
     InvalidRootCertPathError { path: String },
 
-<<<<<<< HEAD
-    #[snafu(display("Cannot connect to MySQL on {host}:{port}. Ensure that the host and port are correctly configured, and that the host is reachable."))]
-=======
     #[snafu(display("Cannot connect to MySQL on {host}:{port}. Ensure the host and port are correct and reachable."))]
->>>>>>> 3c387588
     InvalidHostOrPortError {
         source: crate::util::ns_lookup::Error,
         host: String,
         port: u16,
     },
 
-<<<<<<< HEAD
-    #[snafu(display(
-        "Authentication failed. Ensure that the username and password are correctly configured."
-    ))]
-    InvalidUsernameOrPassword,
-
-    #[snafu(display("{message}"))]
-=======
     #[snafu(display("Authentication failed. Verify username and password."))]
     InvalidUsernameOrPassword,
 
     #[snafu(display("{message}\nEnsure the given MySQL database exists"))]
->>>>>>> 3c387588
     UnknownMySQLDatabase { message: String },
 }
 
@@ -206,9 +186,6 @@
     /// Returns an error if there is a problem creating the connection pool.
     pub async fn connect_direct(&self) -> super::Result<MySQLConnection> {
         let pool = Arc::clone(&self.pool);
-<<<<<<< HEAD
-        let conn = pool.get_conn().await.context(MySQLConnectionSnafu)?;
-=======
         let mut conn = pool.get_conn().await.context(MySQLConnectionSnafu)?;
 
         // Set MySQL session default time zone to UTC to match Datafusion
@@ -217,7 +194,6 @@
             .await
             .context(MySQLConnectionSnafu)?;
 
->>>>>>> 3c387588
         Ok(MySQLConnection::new(conn))
     }
 }
@@ -276,9 +252,6 @@
     ) -> super::Result<Box<dyn DbConnection<mysql_async::Conn, &'static (dyn ToValue + Sync)>>>
     {
         let pool = Arc::clone(&self.pool);
-<<<<<<< HEAD
-        let conn = pool.get_conn().await.context(MySQLConnectionSnafu)?;
-=======
         let mut conn = pool.get_conn().await.context(MySQLConnectionSnafu)?;
 
         // Set MySQL session default time zone to UTC to match Datafusion
@@ -287,7 +260,6 @@
             .await
             .context(MySQLConnectionSnafu)?;
 
->>>>>>> 3c387588
         Ok(Box::new(MySQLConnection::new(conn)))
     }
 
