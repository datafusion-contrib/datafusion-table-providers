use crate::sql::arrow_sql_gen::statement::{
    CreateTableBuilder, Error as SqlGenError, IndexBuilder, InsertBuilder,
};
use crate::sql::db_connection_pool::{
    self,
    dbconnection::{postgresconn::PostgresConnection, DbConnection},
    postgrespool::{self, PostgresConnectionPool},
    DbConnectionPool,
};

use crate::sql::sql_provider_datafusion::{Engine, SqlTable};

use arrow::{
    array::RecordBatch,
    datatypes::{Schema, SchemaRef},
};
use async_trait::async_trait;
use bb8_postgres::{
    tokio_postgres::{types::ToSql, Transaction},
    PostgresConnectionManager,
};
use datafusion::catalog::Session;
use datafusion::{
    catalog::TableProviderFactory,
    common::Constraints,
    datasource::TableProvider,
    error::{DataFusionError, Result as DataFusionResult},
    logical_expr::CreateExternalTable,
    sql::TableReference,
};
use postgres_native_tls::MakeTlsConnector;
use snafu::prelude::*;
use std::{collections::HashMap, sync::Arc};

use crate::util::{
    self,
    column_reference::{self, ColumnReference},
    constraints::{self, get_primary_keys_from_constraints},
    indexes::IndexType,
    on_conflict::{self, OnConflict},
    secrets::to_secret_map,
    to_datafusion_error,
};

use self::write::PostgresTableWriter;

pub mod write;

pub type DynPostgresConnectionPool = dyn DbConnectionPool<
        bb8::PooledConnection<'static, PostgresConnectionManager<MakeTlsConnector>>,
        &'static (dyn ToSql + Sync),
    > + Send
    + Sync;
pub type DynPostgresConnection = dyn DbConnection<
    bb8::PooledConnection<'static, PostgresConnectionManager<MakeTlsConnector>>,
    &'static (dyn ToSql + Sync),
>;

#[derive(Debug, Snafu)]
pub enum Error {
    #[snafu(display("DbConnectionError: {source}"))]
    DbConnectionError {
        source: db_connection_pool::dbconnection::GenericError,
    },

    #[snafu(display("Unable to create Postgres connection pool: {source}"))]
    UnableToCreatePostgresConnectionPool { source: postgrespool::Error },

    #[snafu(display("Unable to downcast DbConnection to PostgresConnection"))]
    UnableToDowncastDbConnection {},

    #[snafu(display("Unable to begin Postgres transaction: {source}"))]
    UnableToBeginTransaction {
        source: tokio_postgres::error::Error,
    },

    #[snafu(display("Unable to create the Postgres table: {source}"))]
    UnableToCreatePostgresTable {
        source: tokio_postgres::error::Error,
    },

    #[snafu(display("Unable to create an index for the Postgres table: {source}"))]
    UnableToCreateIndexForPostgresTable {
        source: tokio_postgres::error::Error,
    },

    #[snafu(display("Unable to commit the Postgres transaction: {source}"))]
    UnableToCommitPostgresTransaction {
        source: tokio_postgres::error::Error,
    },

    #[snafu(display("Unable to generate SQL: {source}"))]
    UnableToGenerateSQL { source: DataFusionError },

    #[snafu(display("Unable to delete all data from the Postgres table: {source}"))]
    UnableToDeleteAllTableData {
        source: tokio_postgres::error::Error,
    },

    #[snafu(display("Unable to delete data from the Postgres table: {source}"))]
    UnableToDeleteData {
        source: tokio_postgres::error::Error,
    },

    #[snafu(display("Unable to insert Arrow batch to Postgres table: {source}"))]
    UnableToInsertArrowBatch {
        source: tokio_postgres::error::Error,
    },

    #[snafu(display("Unable to create insertion statement for Postgres table: {source}"))]
    UnableToCreateInsertStatement { source: SqlGenError },

    #[snafu(display("The table '{table_name}' doesn't exist in the Postgres server"))]
    TableDoesntExist { table_name: String },

    #[snafu(display("Constraint Violation: {source}"))]
    ConstraintViolation { source: constraints::Error },

    #[snafu(display("Error parsing column reference: {source}"))]
    UnableToParseColumnReference { source: column_reference::Error },

    #[snafu(display("Error parsing on_conflict: {source}"))]
    UnableToParseOnConflict { source: on_conflict::Error },
}

type Result<T, E = Error> = std::result::Result<T, E>;

pub struct PostgresTableFactory {
    pool: Arc<PostgresConnectionPool>,
}

impl PostgresTableFactory {
    #[must_use]
    pub fn new(pool: Arc<PostgresConnectionPool>) -> Self {
        Self { pool }
    }

    pub async fn table_provider(
        &self,
        table_reference: TableReference,
    ) -> Result<Arc<dyn TableProvider + 'static>, Box<dyn std::error::Error + Send + Sync>> {
        let pool = Arc::clone(&self.pool);
        let dyn_pool: Arc<DynPostgresConnectionPool> = pool;

        let table_provider = Arc::new(
            SqlTable::new(
                "postgres",
                &dyn_pool,
                table_reference,
                Some(Engine::Postgres),
            )
            .await
            .map_err(|e| Box::new(e) as Box<dyn std::error::Error + Send + Sync>)?,
        );

        #[cfg(feature = "postgres-federation")]
        let table_provider = Arc::new(
            table_provider
                .create_federated_table_provider()
                .map_err(|e| Box::new(e) as Box<dyn std::error::Error + Send + Sync>)?,
        );

        Ok(table_provider)
    }

    pub async fn read_write_table_provider(
        &self,
        table_reference: TableReference,
    ) -> Result<Arc<dyn TableProvider + 'static>, Box<dyn std::error::Error + Send + Sync>> {
        let read_provider = Self::table_provider(self, table_reference.clone()).await?;
        let schema = read_provider.schema();

        let table_name = table_reference.to_string();
        let postgres = Postgres::new(
            table_name,
            Arc::clone(&self.pool),
            schema,
            Constraints::empty(),
        );

        Ok(PostgresTableWriter::create(read_provider, postgres, None))
    }
}

#[derive(Debug)]
pub struct PostgresTableProviderFactory;

impl PostgresTableProviderFactory {
    #[must_use]
    pub fn new() -> Self {
        Self {}
    }
}

impl Default for PostgresTableProviderFactory {
    fn default() -> Self {
        Self::new()
    }
}

#[async_trait]
impl TableProviderFactory for PostgresTableProviderFactory {
    async fn create(
        &self,
        _state: &dyn Session,
        cmd: &CreateExternalTable,
    ) -> DataFusionResult<Arc<dyn TableProvider>> {
        let name = cmd.name.to_string();
        let mut options = cmd.options.clone();
        let schema: Schema = cmd.schema.as_ref().into();

        let indexes_option_str = options.remove("indexes");
        let unparsed_indexes: HashMap<String, IndexType> = match indexes_option_str {
            Some(indexes_str) => util::hashmap_from_option_string(&indexes_str),
            None => HashMap::new(),
        };

        let unparsed_indexes = unparsed_indexes
            .into_iter()
            .map(|(key, value)| {
                let columns = ColumnReference::try_from(key.as_str())
                    .context(UnableToParseColumnReferenceSnafu)
                    .map_err(to_datafusion_error);
                (columns, value)
            })
            .collect::<Vec<(Result<ColumnReference, DataFusionError>, IndexType)>>();

        let mut indexes: Vec<(ColumnReference, IndexType)> = Vec::new();
        for (columns, index_type) in unparsed_indexes {
            let columns = columns?;
            indexes.push((columns, index_type));
        }

        let mut on_conflict: Option<OnConflict> = None;
        if let Some(on_conflict_str) = options.remove("on_conflict") {
            on_conflict = Some(
                OnConflict::try_from(on_conflict_str.as_str())
                    .context(UnableToParseOnConflictSnafu)
                    .map_err(to_datafusion_error)?,
            );
        }

        let params = to_secret_map(options);

        let pool = Arc::new(
            PostgresConnectionPool::new(params)
                .await
                .context(UnableToCreatePostgresConnectionPoolSnafu)
                .map_err(to_datafusion_error)?,
        );

        let schema = Arc::new(schema);
        let postgres = Postgres::new(
            name.clone(),
            Arc::clone(&pool),
            Arc::clone(&schema),
            cmd.constraints.clone(),
        );

        let mut db_conn = pool
            .connect()
            .await
            .context(DbConnectionSnafu)
            .map_err(to_datafusion_error)?;
        let postgres_conn = Postgres::postgres_conn(&mut db_conn).map_err(to_datafusion_error)?;

        let tx = postgres_conn
            .conn
            .transaction()
            .await
            .context(UnableToBeginTransactionSnafu)
            .map_err(to_datafusion_error)?;

        let primary_keys = get_primary_keys_from_constraints(&cmd.constraints, &schema);

        postgres
            .create_table(Arc::clone(&schema), &tx, primary_keys)
            .await
            .map_err(to_datafusion_error)?;

        for index in indexes {
            postgres
                .create_index(&tx, index.0.iter().collect(), index.1 == IndexType::Unique)
                .await
                .map_err(to_datafusion_error)?;
        }

        tx.commit()
            .await
            .context(UnableToCommitPostgresTransactionSnafu)
            .map_err(to_datafusion_error)?;

        let dyn_pool: Arc<DynPostgresConnectionPool> = pool;

        let read_provider = Arc::new(SqlTable::new_with_schema(
            "postgres",
            &dyn_pool,
            Arc::clone(&schema),
            TableReference::bare(name.clone()),
            Some(Engine::Postgres),
        ));

        #[cfg(feature = "postgres-federation")]
        let read_provider = Arc::new(read_provider.create_federated_table_provider()?);

        Ok(PostgresTableWriter::create(
            read_provider,
            postgres,
            on_conflict,
        ))
    }
}

<<<<<<< HEAD
#[derive(Clone)]
=======
fn to_datafusion_error(error: Error) -> DataFusionError {
    DataFusionError::External(Box::new(error))
}

#[derive(Debug, Clone)]
>>>>>>> 86cd13c3
pub struct Postgres {
    table_name: String,
    pool: Arc<PostgresConnectionPool>,
    schema: SchemaRef,
    constraints: Constraints,
}

impl Postgres {
    #[must_use]
    pub fn new(
        table_name: String,
        pool: Arc<PostgresConnectionPool>,
        schema: SchemaRef,
        constraints: Constraints,
    ) -> Self {
        Self {
            table_name,
            pool,
            schema,
            constraints,
        }
    }

    #[must_use]
    pub fn table_name(&self) -> &str {
        &self.table_name
    }

    #[must_use]
    pub fn constraints(&self) -> &Constraints {
        &self.constraints
    }

    pub async fn connect(&self) -> Result<Box<DynPostgresConnection>> {
        let mut conn = self.pool.connect().await.context(DbConnectionSnafu)?;

        let pg_conn = Self::postgres_conn(&mut conn)?;

        if !self.table_exists(pg_conn).await {
            TableDoesntExistSnafu {
                table_name: self.table_name.clone(),
            }
            .fail()?;
        }

        Ok(conn)
    }

    pub fn postgres_conn(
        db_connection: &mut Box<DynPostgresConnection>,
    ) -> Result<&mut PostgresConnection> {
        db_connection
            .as_any_mut()
            .downcast_mut::<PostgresConnection>()
            .context(UnableToDowncastDbConnectionSnafu)
    }

    async fn table_exists(&self, postgres_conn: &PostgresConnection) -> bool {
        let sql = format!(
            r#"SELECT EXISTS (
          SELECT 1
          FROM information_schema.tables
          WHERE table_name = '{name}'
        )"#,
            name = self.table_name
        );
        tracing::trace!("{sql}");

        let Ok(row) = postgres_conn.conn.query_one(&sql, &[]).await else {
            return false;
        };

        row.get(0)
    }

    async fn insert_batch(
        &self,
        transaction: &Transaction<'_>,
        batch: RecordBatch,
        on_conflict: Option<OnConflict>,
    ) -> Result<()> {
        let insert_table_builder = InsertBuilder::new(&self.table_name, vec![batch]);

        let sea_query_on_conflict =
            on_conflict.map(|oc| oc.build_sea_query_on_conflict(&self.schema));

        let sql = insert_table_builder
            .build_postgres(sea_query_on_conflict)
            .context(UnableToCreateInsertStatementSnafu)?;

        transaction
            .execute(&sql, &[])
            .await
            .context(UnableToInsertArrowBatchSnafu)?;

        Ok(())
    }

    async fn delete_all_table_data(&self, transaction: &Transaction<'_>) -> Result<()> {
        transaction
            .execute(
                format!(r#"DELETE FROM "{}""#, self.table_name).as_str(),
                &[],
            )
            .await
            .context(UnableToDeleteAllTableDataSnafu)?;

        Ok(())
    }

    async fn create_table(
        &self,
        schema: SchemaRef,
        transaction: &Transaction<'_>,
        primary_keys: Vec<String>,
    ) -> Result<()> {
        let create_table_statement =
            CreateTableBuilder::new(schema, &self.table_name).primary_keys(primary_keys);
        let create_stmts = create_table_statement.build_postgres();

        for create_stmt in create_stmts {
            transaction
                .execute(&create_stmt, &[])
                .await
                .context(UnableToCreatePostgresTableSnafu)?;
        }

        Ok(())
    }

    async fn create_index(
        &self,
        transaction: &Transaction<'_>,
        columns: Vec<&str>,
        unique: bool,
    ) -> Result<()> {
        let mut index_builder = IndexBuilder::new(&self.table_name, columns);
        if unique {
            index_builder = index_builder.unique();
        }
        let sql = index_builder.build_postgres();

        transaction
            .execute(&sql, &[])
            .await
            .context(UnableToCreateIndexForPostgresTableSnafu)?;

        Ok(())
    }
}<|MERGE_RESOLUTION|>--- conflicted
+++ resolved
@@ -311,15 +311,7 @@
     }
 }
 
-<<<<<<< HEAD
-#[derive(Clone)]
-=======
-fn to_datafusion_error(error: Error) -> DataFusionError {
-    DataFusionError::External(Box::new(error))
-}
-
 #[derive(Debug, Clone)]
->>>>>>> 86cd13c3
 pub struct Postgres {
     table_name: String,
     pool: Arc<PostgresConnectionPool>,
