--- conflicted
+++ resolved
@@ -491,7 +491,6 @@
 impl Iterator for RecordBatchReaderFromStream {
     type Item = Result<RecordBatch, ArrowError>;
 
-<<<<<<< HEAD
     fn next(&mut self) -> Option<Self::Item> {
         self.stream.blocking_recv().map(Ok)
     }
@@ -500,8 +499,7 @@
 impl RecordBatchReader for RecordBatchReaderFromStream {
     fn schema(&self) -> SchemaRef {
         Arc::clone(&self.schema)
-=======
-    Ok(num_rows)
+    }
 }
 
 #[cfg(test)]
@@ -674,6 +672,5 @@
         assert_eq!(view_rows, 3);
 
         tx.rollback().expect("to rollback");
->>>>>>> 0197e180
     }
 }