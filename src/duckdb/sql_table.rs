--- conflicted
+++ resolved
@@ -33,13 +33,9 @@
 
 impl<T, P> std::fmt::Debug for DuckDBTable<T, P> {
     fn fmt(&self, f: &mut std::fmt::Formatter<'_>) -> std::fmt::Result {
-<<<<<<< HEAD
-        write!(f, "DuckDBTable {}", self.base_table.name())
-=======
         f.debug_struct("DuckDBTable")
             .field("base_table", &self.base_table)
             .finish()
->>>>>>> 3c387588
     }
 }
 
