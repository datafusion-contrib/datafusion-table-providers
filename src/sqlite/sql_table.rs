--- conflicted
+++ resolved
@@ -26,17 +26,11 @@
     pub(crate) base_table: SqlTable<T, P>,
 }
 
-<<<<<<< HEAD
-impl<T, P> fmt::Debug for SQLiteTable<T, P> {
-    fn fmt(&self, f: &mut fmt::Formatter<'_>) -> fmt::Result {
-        write!(f, "SQLiteTable {}", self.base_table.name())
-=======
 impl<T, P> std::fmt::Debug for SQLiteTable<T, P> {
     fn fmt(&self, f: &mut std::fmt::Formatter<'_>) -> std::fmt::Result {
         f.debug_struct("SQLiteTable")
             .field("base_table", &self.base_table)
             .finish()
->>>>>>> 3c387588
     }
 }
 
