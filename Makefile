all:
	cargo build --all-features

.PHONY: test
test:
	cargo test --all-features

.PHONY: lint
lint:
	cargo clippy --all-features

.PHONY: test-integration
test-integration:
<<<<<<< HEAD
	cargo test --test integration --features postgres -- --nocapture
=======
	cargo test --test integration --no-default-features --features postgres -- --nocapture
>>>>>>> a5ca9384
<|MERGE_RESOLUTION|>--- conflicted
+++ resolved
@@ -11,8 +11,4 @@
 
 .PHONY: test-integration
 test-integration:
-<<<<<<< HEAD
-	cargo test --test integration --features postgres -- --nocapture
-=======
-	cargo test --test integration --no-default-features --features postgres -- --nocapture
->>>>>>> a5ca9384
+	cargo test --test integration --no-default-features --features postgres -- --nocapture