--- conflicted
+++ resolved
@@ -60,30 +60,8 @@
 native-tls = { version = "0.2.11", optional = true }
 num-bigint = { workspace = true }
 num-traits = { version = "0.2", optional = true }
-<<<<<<< HEAD
+odbc-api = { version = "19.0", optional = true }
 once_cell = "1.21"
-prost = { version = "0.13.2", optional = true }
-rand = "0.8.5"
-r2d2 = { version = "0.8.10", optional = true }
-rust_decimal = { version = "1.38", optional = true, features = ["db-postgres"] }
-rusqlite = { version = "0.31.0", optional = true }
-sea-query = { git = "https://github.com/spiceai/sea-query.git", rev = "213b6b876068f58159ebdd5852604a021afaebf9", features = [
-  "backend-sqlite",
-  "backend-postgres",
-  "postgres-array",
-  "with-rust_decimal",
-  "with-bigdecimal",
-  "with-time",
-  "with-chrono",
-] }
-secrecy = "0.10.3"
-serde = { version = "1.0.209", features = ["derive"] }
-serde_json = "1.0.124"
-snafu = "0.8.3"
-time = "0.3.36"
-tokio = { version = "1.38.0", features = ["macros", "fs"] }
-=======
-odbc-api = { version = "19.0", optional = true }
 pem = { version = "3.0.4", optional = true }
 postgres-native-tls = { version = "0.5.0", optional = true }
 prost = { workspace = true, optional = true }
@@ -101,7 +79,6 @@
 snafu = { workspace = true }
 time = { workspace = true }
 tokio = { workspace = true }
->>>>>>> df8eeb13
 tokio-postgres = { version = "0.7.10", features = [
   "with-chrono-0_4",
   "with-uuid-1",
