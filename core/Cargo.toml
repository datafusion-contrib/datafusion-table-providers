--- conflicted
+++ resolved
@@ -1,19 +1,10 @@
 [package]
 name = "datafusion-table-providers"
-<<<<<<< HEAD
-version = { workspace = true }
-readme = { workspace = true }
-edition = { workspace = true }
-repository = { workspace = true }
-license = { workspace = true }
-description = { workspace = true }
-=======
 version = "0.1.0"
 readme = "README.md"
 edition = "2021"
 repository = "https://github.com/datafusion-contrib/datafusion-table-providers"
 license = "Apache-2.0"
->>>>>>> 8a1e0104
 
 [dependencies]
 arrow = { workspace = true }
