use crate::sql::db_connection_pool::mysqlpool::MySQLConnectionPool;
use crate::sql::db_connection_pool::DbConnectionPool;
<<<<<<< HEAD
=======
use crate::sql::sql_provider_datafusion::expr::Engine;
use crate::util::supported_functions::FunctionSupport;
>>>>>>> b9eb6d19
use async_trait::async_trait;
use datafusion::catalog::Session;
use datafusion::sql::unparser::dialect::MySqlDialect;
use futures::TryStreamExt;
use mysql_async::prelude::ToValue;
use std::fmt::Display;
use std::{any::Any, fmt, sync::Arc};

use crate::sql::sql_provider_datafusion::{
    self, get_stream, to_execution_error, Result as SqlResult, SqlExec, SqlTable,
};
use datafusion::{
    arrow::datatypes::SchemaRef,
    datasource::TableProvider,
    error::Result as DataFusionResult,
    execution::TaskContext,
    logical_expr::{Expr, TableProviderFilterPushDown, TableType},
    physical_plan::{
        stream::RecordBatchStreamAdapter, DisplayAs, DisplayFormatType, ExecutionPlan,
        PlanProperties, SendableRecordBatchStream,
    },
    sql::TableReference,
};

pub struct MySQLTable {
    pool: Arc<MySQLConnectionPool>,
    pub(crate) base_table: SqlTable<mysql_async::Conn, &'static (dyn ToValue + Sync)>,
    #[allow(dead_code)]
    pub(crate) function_support: Option<FunctionSupport>,
}

impl std::fmt::Debug for MySQLTable {
    fn fmt(&self, f: &mut std::fmt::Formatter<'_>) -> std::fmt::Result {
        f.debug_struct("MySQLTable")
            .field("base_table", &self.base_table)
            .finish()
    }
}

impl MySQLTable {
    pub async fn new(
        pool: &Arc<MySQLConnectionPool>,
        table_reference: impl Into<TableReference>,
<<<<<<< HEAD
=======
        constraints: Option<Constraints>,
        function_support: Option<FunctionSupport>,
>>>>>>> b9eb6d19
    ) -> Result<Self, sql_provider_datafusion::Error> {
        let dyn_pool = Arc::clone(pool)
            as Arc<
                dyn DbConnectionPool<mysql_async::Conn, &'static (dyn ToValue + Sync)>
                    + Send
                    + Sync,
            >;
        let base_table = SqlTable::new("mysql", &dyn_pool, table_reference)
            .await?
            .with_dialect(Arc::new(MySqlDialect {}));

        Ok(Self {
            pool: Arc::clone(pool),
            base_table,
            function_support,
        })
    }

    fn create_physical_plan(
        &self,
        projections: Option<&Vec<usize>>,
        schema: &SchemaRef,
        filters: &[Expr],
        limit: Option<usize>,
    ) -> DataFusionResult<Arc<dyn ExecutionPlan>> {
        let sql = self.base_table.scan_to_sql(projections, filters, limit)?;
        Ok(Arc::new(MySQLSQLExec::new(
            projections,
            schema,
            Arc::clone(&self.pool),
            sql,
        )?))
    }
}

#[async_trait]
impl TableProvider for MySQLTable {
    fn as_any(&self) -> &dyn Any {
        self
    }

    fn schema(&self) -> SchemaRef {
        self.base_table.schema()
    }

    fn table_type(&self) -> TableType {
        self.base_table.table_type()
    }

    fn supports_filters_pushdown(
        &self,
        filters: &[&Expr],
    ) -> DataFusionResult<Vec<TableProviderFilterPushDown>> {
        self.base_table.supports_filters_pushdown(filters)
    }

    async fn scan(
        &self,
        _state: &dyn Session,
        projection: Option<&Vec<usize>>,
        filters: &[Expr],
        limit: Option<usize>,
    ) -> DataFusionResult<Arc<dyn ExecutionPlan>> {
        return self.create_physical_plan(projection, &self.schema(), filters, limit);
    }
}

impl Display for MySQLTable {
    fn fmt(&self, f: &mut fmt::Formatter<'_>) -> fmt::Result {
        write!(f, "MySQLTable {}", self.base_table.name())
    }
}

struct MySQLSQLExec {
    base_exec: SqlExec<mysql_async::Conn, &'static (dyn ToValue + Sync)>,
}

impl MySQLSQLExec {
    fn new(
        projections: Option<&Vec<usize>>,
        schema: &SchemaRef,
        pool: Arc<MySQLConnectionPool>,
        sql: String,
    ) -> DataFusionResult<Self> {
        let base_exec = SqlExec::new(projections, schema, pool, sql)?;

        Ok(Self { base_exec })
    }

    fn sql(&self) -> SqlResult<String> {
        self.base_exec.sql()
    }
}

impl std::fmt::Debug for MySQLSQLExec {
    fn fmt(&self, f: &mut std::fmt::Formatter) -> std::fmt::Result {
        let sql = self.sql().unwrap_or_default();
        write!(f, "MySQLSQLExec sql={sql}")
    }
}

impl DisplayAs for MySQLSQLExec {
    fn fmt_as(&self, _t: DisplayFormatType, f: &mut fmt::Formatter) -> std::fmt::Result {
        let sql = self.sql().unwrap_or_default();
        write!(f, "MySQLSQLExec sql={sql}")
    }
}

impl ExecutionPlan for MySQLSQLExec {
    fn name(&self) -> &'static str {
        "MySQLSQLExec"
    }

    fn as_any(&self) -> &dyn Any {
        self
    }

    fn schema(&self) -> SchemaRef {
        self.base_exec.schema()
    }

    fn properties(&self) -> &PlanProperties {
        self.base_exec.properties()
    }

    fn children(&self) -> Vec<&Arc<dyn ExecutionPlan>> {
        self.base_exec.children()
    }

    fn with_new_children(
        self: Arc<Self>,
        _children: Vec<Arc<dyn ExecutionPlan>>,
    ) -> DataFusionResult<Arc<dyn ExecutionPlan>> {
        Ok(self)
    }

    fn execute(
        &self,
        _partition: usize,
        _context: Arc<TaskContext>,
    ) -> DataFusionResult<SendableRecordBatchStream> {
        let sql = self.sql().map_err(to_execution_error)?;
        tracing::debug!("MySQLSQLExec sql: {sql}");

        let fut = get_stream(self.base_exec.clone_pool(), sql, Arc::clone(&self.schema()));

        let stream = futures::stream::once(fut).try_flatten();
        let schema = Arc::clone(&self.schema());
        Ok(Box::pin(RecordBatchStreamAdapter::new(schema, stream)))
    }
}<|MERGE_RESOLUTION|>--- conflicted
+++ resolved
@@ -1,12 +1,10 @@
 use crate::sql::db_connection_pool::mysqlpool::MySQLConnectionPool;
 use crate::sql::db_connection_pool::DbConnectionPool;
-<<<<<<< HEAD
-=======
 use crate::sql::sql_provider_datafusion::expr::Engine;
 use crate::util::supported_functions::FunctionSupport;
->>>>>>> b9eb6d19
 use async_trait::async_trait;
 use datafusion::catalog::Session;
+use datafusion::common::Constraints;
 use datafusion::sql::unparser::dialect::MySqlDialect;
 use futures::TryStreamExt;
 use mysql_async::prelude::ToValue;
@@ -48,11 +46,8 @@
     pub async fn new(
         pool: &Arc<MySQLConnectionPool>,
         table_reference: impl Into<TableReference>,
-<<<<<<< HEAD
-=======
         constraints: Option<Constraints>,
         function_support: Option<FunctionSupport>,
->>>>>>> b9eb6d19
     ) -> Result<Self, sql_provider_datafusion::Error> {
         let dyn_pool = Arc::clone(pool)
             as Arc<
@@ -60,9 +55,10 @@
                     + Send
                     + Sync,
             >;
-        let base_table = SqlTable::new("mysql", &dyn_pool, table_reference)
+        let base_table = SqlTable::new("mysql", &dyn_pool, table_reference, None)
             .await?
-            .with_dialect(Arc::new(MySqlDialect {}));
+            .with_dialect(Arc::new(MySqlDialect {}))
+            .with_constraints_opt(constraints);
 
         Ok(Self {
             pool: Arc::clone(pool),
@@ -78,12 +74,13 @@
         filters: &[Expr],
         limit: Option<usize>,
     ) -> DataFusionResult<Arc<dyn ExecutionPlan>> {
-        let sql = self.base_table.scan_to_sql(projections, filters, limit)?;
         Ok(Arc::new(MySQLSQLExec::new(
             projections,
             schema,
+            &self.base_table.table_reference,
             Arc::clone(&self.pool),
-            sql,
+            filters,
+            limit,
         )?))
     }
 }
@@ -96,6 +93,10 @@
 
     fn schema(&self) -> SchemaRef {
         self.base_table.schema()
+    }
+
+    fn constraints(&self) -> Option<&Constraints> {
+        self.base_table.constraints()
     }
 
     fn table_type(&self) -> TableType {
@@ -134,10 +135,20 @@
     fn new(
         projections: Option<&Vec<usize>>,
         schema: &SchemaRef,
+        table_reference: &TableReference,
         pool: Arc<MySQLConnectionPool>,
-        sql: String,
+        filters: &[Expr],
+        limit: Option<usize>,
     ) -> DataFusionResult<Self> {
-        let base_exec = SqlExec::new(projections, schema, pool, sql)?;
+        let base_exec = SqlExec::new(
+            projections,
+            schema,
+            table_reference,
+            pool,
+            filters,
+            limit,
+            Some(Engine::MySQL),
+        )?;
 
         Ok(Self { base_exec })
     }
