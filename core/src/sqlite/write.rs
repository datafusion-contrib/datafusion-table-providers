--- conflicted
+++ resolved
@@ -158,7 +158,6 @@
 
         let constraints = self.sqlite.constraints().clone();
         let mut data = data;
-<<<<<<< HEAD
         let upsert_options = self
             .on_conflict
             .as_ref()
@@ -166,8 +165,6 @@
                 conflict.get_upsert_options()
             });
         let overwrite_for_task = self.overwrite;
-=======
->>>>>>> ec6121d3
         let task = tokio::spawn(async move {
             let mut num_rows: u64 = 0;
             while let Some(data_batch) = data.next().await {
@@ -176,7 +173,6 @@
                     DataFusionError::Execution(format!("Unable to convert num_rows() to u64: {e}"))
                 })?;
 
-<<<<<<< HEAD
                 // Skip constraint validation for Overwrite operations since we're replacing all data
                 // and uniqueness constraints don't apply to the incoming data in isolation.
                 let batches = if overwrite_for_task == InsertOp::Overwrite {
@@ -191,16 +187,6 @@
                     .context(super::ConstraintViolationSnafu)
                     .map_err(to_datafusion_error)?
                 };
-=======
-                constraints::validate_batch_with_constraints(
-                    vec![data_batch.clone()],
-                    &constraints,
-                    &crate::util::constraints::UpsertOptions::default(),
-                )
-                .await
-                .context(super::ConstraintViolationSnafu)
-                .map_err(to_datafusion_error)?;
->>>>>>> ec6121d3
 
                 batch_tx.send(data_batch).await.map_err(|err| {
                     DataFusionError::Execution(format!("Error sending data batch: {err}"))
