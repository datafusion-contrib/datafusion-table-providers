use bigdecimal::BigDecimal;
use chrono::{DateTime, Offset, TimeZone};
use datafusion::arrow::{
    array::{
        array, timezone::Tz, Array, ArrayRef, BooleanArray, Float32Array, Float64Array, Int16Array,
        Int32Array, Int64Array, Int8Array, LargeStringArray, RecordBatch, StringArray,
        StringViewArray, StructArray, UInt16Array, UInt32Array, UInt64Array, UInt8Array,
    },
    datatypes::{DataType, Field, Fields, IntervalUnit, Schema, SchemaRef, TimeUnit},
    util::display::array_value_to_string,
};
use datafusion::sql::TableReference;
use num_bigint::BigInt;
use sea_query::{
    Alias, ColumnDef, ColumnType, Expr, GenericBuilder, Index, InsertStatement, IntoIden,
    IntoIndexColumn, Keyword, MysqlQueryBuilder, OnConflict, PostgresQueryBuilder, Query,
    QueryBuilder, SeaRc, SimpleExpr, SqliteQueryBuilder, Table, TableRef,
};
use snafu::Snafu;
use std::{str::FromStr, sync::Arc};
use time::{OffsetDateTime, PrimitiveDateTime};

#[derive(Debug, Snafu)]
pub enum Error {
    #[snafu(display("Failed to build insert statement: {source}"))]
    FailedToCreateInsertStatement {
        source: Box<dyn std::error::Error + Send + Sync>,
    },

    #[snafu(display("Unimplemented data type in insert statement: {data_type:?}"))]
    UnimplementedDataTypeInInsertStatement { data_type: DataType },
}

pub type Result<T, E = Error> = std::result::Result<T, E>;

pub struct CreateTableBuilder {
    schema: SchemaRef,
    table_name: String,
    primary_keys: Vec<String>,
    temporary: bool,
}

impl CreateTableBuilder {
    #[must_use]
    pub fn new(schema: SchemaRef, table_name: &str) -> Self {
        Self {
            schema,
            table_name: table_name.to_string(),
            primary_keys: Vec::new(),
            temporary: false,
        }
    }

    #[must_use]
    pub fn primary_keys<T>(mut self, keys: Vec<T>) -> Self
    where
        T: Into<String>,
    {
        self.primary_keys = keys.into_iter().map(Into::into).collect();
        self
    }

    #[must_use]
    /// Set whether the table is temporary or not.
    pub fn temporary(mut self, temporary: bool) -> Self {
        self.temporary = temporary;
        self
    }

    #[must_use]
    #[cfg(feature = "postgres")]
    pub fn build_postgres(self) -> Vec<String> {
        use crate::sql::arrow_sql_gen::postgres::{
            builder::TypeBuilder, get_postgres_composite_type_name,
            map_data_type_to_column_type_postgres,
        };
        let schema = Arc::clone(&self.schema);
        let table_name = self.table_name.clone();
        let main_table_creation =
            self.build(PostgresQueryBuilder, &|f: &Arc<Field>| -> ColumnType {
                map_data_type_to_column_type_postgres(f.data_type(), &table_name, f.name())
            });

        // Postgres supports composite types (i.e. Structs) but needs to have the type defined first
        // https://www.postgresql.org/docs/current/rowtypes.html
        let mut creation_stmts = Vec::new();
        for field in schema.fields() {
            let DataType::Struct(struct_inner_fields) = field.data_type() else {
                continue;
            };
            let type_builder = TypeBuilder::new(
                get_postgres_composite_type_name(&table_name, field.name()),
                struct_inner_fields,
            );
            creation_stmts.push(type_builder.build());
        }

        creation_stmts.push(main_table_creation);
        creation_stmts
    }

    #[must_use]
    pub fn build_sqlite(self) -> String {
        self.build(SqliteQueryBuilder, &|f: &Arc<Field>| -> ColumnType {
            // Sqlite does not natively support Arrays, Structs, etc
            // so we use JSON column type for List, FixedSizeList, LargeList, Struct, etc
            if f.data_type().is_nested() {
                return ColumnType::JsonBinary;
            }

<<<<<<< HEAD
            // SQLite does not natively support DECIMAL types - it stores them as REAL (float64).
            // Additionally, sea-query panics if decimal precision > 16 for SQLite.
            // Map decimals directly to Double to avoid the panic and match SQLite's actual behavior.
            if matches!(f.data_type(), DataType::Decimal128(_, _) | DataType::Decimal256(_, _)) {
                return ColumnType::Double;
            }

            map_data_type_to_column_type(f.data_type())
=======
            // SQLite stores decimals as TEXT strings (via BigDecimal::to_string()).
            // Using TEXT column type avoids sea-query's precision limit of 16 for decimals.
            // The decimal.c extension (enabled via bundled-decimal feature) provides
            // exact arithmetic operations on these text-stored decimal values.
            // https://sqlite.org/floatingpoint.html
            match f.data_type() {
                DataType::Decimal32(_, _)
                | DataType::Decimal64(_, _)
                | DataType::Decimal128(_, _)
                | DataType::Decimal256(_, _) => ColumnType::Text,
                _ => map_data_type_to_column_type(f.data_type()),
            }
>>>>>>> 96a2b6b2
        })
    }

    #[must_use]
    pub fn build_mysql(self) -> String {
        self.build(MysqlQueryBuilder, &|f: &Arc<Field>| -> ColumnType {
            // MySQL does not natively support Arrays, Structs, etc
            // so we use JSON column type for List, FixedSizeList, LargeList, Struct, etc
            if f.data_type().is_nested() {
                return ColumnType::JsonBinary;
            }
            map_data_type_to_column_type(f.data_type())
        })
    }

    #[must_use]
    fn build<T: GenericBuilder>(
        self,
        query_builder: T,
        map_data_type_to_column_type_fn: &dyn Fn(&Arc<Field>) -> ColumnType,
    ) -> String {
        let mut create_stmt = Table::create();
        create_stmt
            .table(Alias::new(self.table_name.clone()))
            .if_not_exists();

        for field in self.schema.fields() {
            let column_type = map_data_type_to_column_type_fn(field);
            let mut column_def = ColumnDef::new_with_type(Alias::new(field.name()), column_type);
            if !field.is_nullable() {
                column_def.not_null();
            }

            create_stmt.col(&mut column_def);
        }

        if !self.primary_keys.is_empty() {
            let mut index = Index::create();
            index.primary();
            for key in self.primary_keys {
                index.col(Alias::new(key).into_iden().into_index_column());
            }
            create_stmt.primary_key(&mut index);
        }

        if self.temporary {
            create_stmt.temporary();
        }

        create_stmt.to_string(query_builder)
    }
}

macro_rules! push_value {
    ($row_values:expr, $column:expr, $row:expr, $array_type:ident) => {{
        let array = $column.as_any().downcast_ref::<array::$array_type>();
        if let Some(valid_array) = array {
            if valid_array.is_null($row) {
                $row_values.push(Keyword::Null.into());
                continue;
            }
            $row_values.push(valid_array.value($row).into());
        }
    }};
}

macro_rules! push_list_values {
    ($data_type:expr, $list_array:expr, $row_values:expr, $array_type:ty, $vec_type:ty, $sql_type:expr) => {{
        let mut list_values: Vec<$vec_type> = Vec::new();
        for i in 0..$list_array.len() {
            let temp_array = $list_array.as_any().downcast_ref::<$array_type>();
            if let Some(valid_array) = temp_array {
                list_values.push(valid_array.value(i));
            }
        }
        let expr: SimpleExpr = list_values.into();
        // We must cast here in case the array is empty which SeaQuery does not handle.
        $row_values.push(expr.cast_as(Alias::new($sql_type)));
    }};
}

pub struct InsertBuilder {
    table: TableReference,
    record_batches: Vec<RecordBatch>,
}

#[allow(unused_variables)]
pub fn use_json_insert_for_type<T: QueryBuilder + 'static>(
    data_type: &DataType,
    query_builder: &T,
) -> bool {
    #[cfg(feature = "sqlite")]
    {
        use std::any::Any;
        let any_builder = query_builder as &dyn Any;
        if any_builder.is::<SqliteQueryBuilder>() {
            return data_type.is_nested();
        }
    }
    #[cfg(feature = "mysql")]
    {
        use std::any::Any;
        let any_builder = query_builder as &dyn Any;
        if any_builder.is::<MysqlQueryBuilder>() {
            return data_type.is_nested();
        }
    }
    false
}

impl InsertBuilder {
    #[must_use]
    pub fn new(table: &TableReference, record_batches: Vec<RecordBatch>) -> Self {
        Self {
            table: table.clone(),
            record_batches,
        }
    }

    /// Create an Insert statement from a `RecordBatch`.
    ///
    /// # Errors
    ///
    /// Returns an error if a column's data type is not supported, or its conversion failed.
    #[allow(clippy::too_many_lines)]
    pub fn construct_insert_stmt<T: QueryBuilder + 'static>(
        &self,
        insert_stmt: &mut InsertStatement,
        record_batch: &RecordBatch,
        query_builder: &T,
    ) -> Result<()> {
        for row in 0..record_batch.num_rows() {
            let mut row_values: Vec<SimpleExpr> = vec![];
            for col in 0..record_batch.num_columns() {
                let column = record_batch.column(col);
                let column_data_type = column.data_type();

                match column_data_type {
                    DataType::Int8 => push_value!(row_values, column, row, Int8Array),
                    DataType::Int16 => push_value!(row_values, column, row, Int16Array),
                    DataType::Int32 => push_value!(row_values, column, row, Int32Array),
                    DataType::Int64 => push_value!(row_values, column, row, Int64Array),
                    DataType::UInt8 => push_value!(row_values, column, row, UInt8Array),
                    DataType::UInt16 => push_value!(row_values, column, row, UInt16Array),
                    DataType::UInt32 => push_value!(row_values, column, row, UInt32Array),
                    DataType::UInt64 => push_value!(row_values, column, row, UInt64Array),
                    DataType::Float32 => push_value!(row_values, column, row, Float32Array),
                    DataType::Float64 => push_value!(row_values, column, row, Float64Array),
                    DataType::Utf8 => push_value!(row_values, column, row, StringArray),
                    DataType::LargeUtf8 => push_value!(row_values, column, row, LargeStringArray),
                    DataType::Utf8View => push_value!(row_values, column, row, StringViewArray),
                    DataType::Boolean => push_value!(row_values, column, row, BooleanArray),
                    DataType::Decimal128(_, scale) => {
                        let array = column.as_any().downcast_ref::<array::Decimal128Array>();
                        if let Some(valid_array) = array {
                            if valid_array.is_null(row) {
                                row_values.push(Keyword::Null.into());
                                continue;
                            }
                            row_values.push(
                                BigDecimal::new(valid_array.value(row).into(), i64::from(*scale))
                                    .into(),
                            );
                        }
                    }
                    DataType::Decimal256(_, scale) => {
                        let array = column.as_any().downcast_ref::<array::Decimal256Array>();
                        if let Some(valid_array) = array {
                            if valid_array.is_null(row) {
                                row_values.push(Keyword::Null.into());
                                continue;
                            }

                            let bigint =
                                BigInt::from_signed_bytes_le(&valid_array.value(row).to_le_bytes());

                            row_values.push(BigDecimal::new(bigint, i64::from(*scale)).into());
                        }
                    }
                    DataType::Date32 => {
                        let array = column.as_any().downcast_ref::<array::Date32Array>();
                        if let Some(valid_array) = array {
                            if valid_array.is_null(row) {
                                row_values.push(Keyword::Null.into());
                                continue;
                            }
                            row_values.push(
                                match OffsetDateTime::from_unix_timestamp(
                                    i64::from(valid_array.value(row)) * 86_400,
                                ) {
                                    Ok(offset_time) => offset_time.date().into(),
                                    Err(e) => {
                                        return Result::Err(Error::FailedToCreateInsertStatement {
                                            source: Box::new(e),
                                        })
                                    }
                                },
                            );
                        }
                    }
                    DataType::Date64 => {
                        let array = column.as_any().downcast_ref::<array::Date64Array>();
                        if let Some(valid_array) = array {
                            if valid_array.is_null(row) {
                                row_values.push(Keyword::Null.into());
                                continue;
                            }
                            row_values.push(
                                match OffsetDateTime::from_unix_timestamp(
                                    valid_array.value(row) / 1000,
                                ) {
                                    Ok(offset_time) => offset_time.date().into(),
                                    Err(e) => {
                                        return Result::Err(Error::FailedToCreateInsertStatement {
                                            source: Box::new(e),
                                        })
                                    }
                                },
                            );
                        }
                    }
                    DataType::Duration(time_unit) => match time_unit {
                        TimeUnit::Second => {
                            push_value!(row_values, column, row, DurationSecondArray);
                        }
                        TimeUnit::Microsecond => {
                            push_value!(row_values, column, row, DurationMicrosecondArray);
                        }
                        TimeUnit::Millisecond => {
                            push_value!(row_values, column, row, DurationMillisecondArray);
                        }
                        TimeUnit::Nanosecond => {
                            push_value!(row_values, column, row, DurationNanosecondArray);
                        }
                    },
                    DataType::Time32(time_unit) => match time_unit {
                        TimeUnit::Millisecond => {
                            let array = column
                                .as_any()
                                .downcast_ref::<array::Time32MillisecondArray>();
                            if let Some(valid_array) = array {
                                if valid_array.is_null(row) {
                                    row_values.push(Keyword::Null.into());
                                    continue;
                                }

                                let (h, m, s, micro) =
                                    match OffsetDateTime::from_unix_timestamp_nanos(
                                        i128::from(valid_array.value(row)) * 1_000_000,
                                    ) {
                                        Ok(timestamp) => timestamp.to_hms_micro(),
                                        Err(e) => {
                                            return Result::Err(
                                                Error::FailedToCreateInsertStatement {
                                                    source: Box::new(e),
                                                },
                                            )
                                        }
                                    };

                                let time = match time::Time::from_hms_micro(h, m, s, micro) {
                                    Ok(value) => value,
                                    Err(e) => {
                                        return Result::Err(Error::FailedToCreateInsertStatement {
                                            source: Box::new(e),
                                        })
                                    }
                                };

                                row_values.push(time.into());
                            }
                        }
                        TimeUnit::Second => {
                            let array = column.as_any().downcast_ref::<array::Time32SecondArray>();
                            if let Some(valid_array) = array {
                                if valid_array.is_null(row) {
                                    row_values.push(Keyword::Null.into());
                                    continue;
                                }

                                let (h, m, s) = match OffsetDateTime::from_unix_timestamp(
                                    i64::from(valid_array.value(row)),
                                ) {
                                    Ok(timestamp) => timestamp.to_hms(),
                                    Err(e) => {
                                        return Result::Err(Error::FailedToCreateInsertStatement {
                                            source: Box::new(e),
                                        })
                                    }
                                };

                                let time = match time::Time::from_hms(h, m, s) {
                                    Ok(value) => value,
                                    Err(e) => {
                                        return Result::Err(Error::FailedToCreateInsertStatement {
                                            source: Box::new(e),
                                        })
                                    }
                                };

                                row_values.push(time.into());
                            }
                        }
                        _ => unreachable!(),
                    },
                    DataType::Time64(time_unit) => match time_unit {
                        TimeUnit::Nanosecond => {
                            let array = column
                                .as_any()
                                .downcast_ref::<array::Time64NanosecondArray>();
                            if let Some(valid_array) = array {
                                if valid_array.is_null(row) {
                                    row_values.push(Keyword::Null.into());
                                    continue;
                                }
                                let (h, m, s, nano) =
                                    match OffsetDateTime::from_unix_timestamp_nanos(i128::from(
                                        valid_array.value(row),
                                    )) {
                                        Ok(timestamp) => timestamp.to_hms_nano(),
                                        Err(e) => {
                                            return Result::Err(
                                                Error::FailedToCreateInsertStatement {
                                                    source: Box::new(e),
                                                },
                                            )
                                        }
                                    };

                                let time = match time::Time::from_hms_nano(h, m, s, nano) {
                                    Ok(value) => value,
                                    Err(e) => {
                                        return Result::Err(Error::FailedToCreateInsertStatement {
                                            source: Box::new(e),
                                        })
                                    }
                                };

                                row_values.push(time.into());
                            }
                        }
                        TimeUnit::Microsecond => {
                            let array = column
                                .as_any()
                                .downcast_ref::<array::Time64MicrosecondArray>();
                            if let Some(valid_array) = array {
                                if valid_array.is_null(row) {
                                    row_values.push(Keyword::Null.into());
                                    continue;
                                }

                                let (h, m, s, micro) =
                                    match OffsetDateTime::from_unix_timestamp_nanos(
                                        i128::from(valid_array.value(row)) * 1_000,
                                    ) {
                                        Ok(timestamp) => timestamp.to_hms_micro(),
                                        Err(e) => {
                                            return Result::Err(
                                                Error::FailedToCreateInsertStatement {
                                                    source: Box::new(e),
                                                },
                                            )
                                        }
                                    };

                                let time = match time::Time::from_hms_micro(h, m, s, micro) {
                                    Ok(value) => value,
                                    Err(e) => {
                                        return Result::Err(Error::FailedToCreateInsertStatement {
                                            source: Box::new(e),
                                        })
                                    }
                                };

                                row_values.push(time.into());
                            }
                        }
                        _ => unreachable!(),
                    },
                    DataType::Timestamp(TimeUnit::Second, timezone) => {
                        let array = column
                            .as_any()
                            .downcast_ref::<array::TimestampSecondArray>();

                        if let Some(valid_array) = array {
                            if valid_array.is_null(row) {
                                row_values.push(Keyword::Null.into());
                                continue;
                            }
                            if let Some(timezone) = timezone {
                                let utc_time = DateTime::from_timestamp_nanos(
                                    valid_array.value(row) * 1_000_000_000,
                                )
                                .to_utc();
                                let timezone = Tz::from_str(timezone).map_err(|_| {
                                    Error::FailedToCreateInsertStatement {
                                        source: "Unable to parse arrow timezone information".into(),
                                    }
                                })?;
                                let offset = timezone
                                    .offset_from_utc_datetime(&utc_time.naive_utc())
                                    .fix();
                                let time_with_offset = utc_time.with_timezone(&offset);
                                row_values.push(time_with_offset.into());
                            } else {
                                insert_timestamp_into_row_values(
                                    OffsetDateTime::from_unix_timestamp(valid_array.value(row)),
                                    &mut row_values,
                                )?;
                            }
                        }
                    }
                    DataType::Timestamp(TimeUnit::Millisecond, timezone) => {
                        let array = column
                            .as_any()
                            .downcast_ref::<array::TimestampMillisecondArray>();

                        if let Some(valid_array) = array {
                            if valid_array.is_null(row) {
                                row_values.push(Keyword::Null.into());
                                continue;
                            }
                            if let Some(timezone) = timezone {
                                let utc_time = DateTime::from_timestamp_nanos(
                                    valid_array.value(row) * 1_000_000,
                                )
                                .to_utc();
                                let timezone = Tz::from_str(timezone).map_err(|_| {
                                    Error::FailedToCreateInsertStatement {
                                        source: "Unable to parse arrow timezone information".into(),
                                    }
                                })?;
                                let offset = timezone
                                    .offset_from_utc_datetime(&utc_time.naive_utc())
                                    .fix();
                                let time_with_offset = utc_time.with_timezone(&offset);
                                row_values.push(time_with_offset.into());
                            } else {
                                insert_timestamp_into_row_values(
                                    OffsetDateTime::from_unix_timestamp_nanos(
                                        i128::from(valid_array.value(row)) * 1_000_000,
                                    ),
                                    &mut row_values,
                                )?;
                            }
                        }
                    }
                    DataType::Timestamp(TimeUnit::Microsecond, timezone) => {
                        let array = column
                            .as_any()
                            .downcast_ref::<array::TimestampMicrosecondArray>();

                        if let Some(valid_array) = array {
                            if valid_array.is_null(row) {
                                row_values.push(Keyword::Null.into());
                                continue;
                            }
                            if let Some(timezone) = timezone {
                                let utc_time =
                                    DateTime::from_timestamp_nanos(valid_array.value(row) * 1_000)
                                        .to_utc();
                                let timezone = Tz::from_str(timezone).map_err(|_| {
                                    Error::FailedToCreateInsertStatement {
                                        source: "Unable to parse arrow timezone information".into(),
                                    }
                                })?;
                                let offset = timezone
                                    .offset_from_utc_datetime(&utc_time.naive_utc())
                                    .fix();
                                let time_with_offset = utc_time.with_timezone(&offset);
                                row_values.push(time_with_offset.into());
                            } else {
                                insert_timestamp_into_row_values(
                                    OffsetDateTime::from_unix_timestamp_nanos(
                                        i128::from(valid_array.value(row)) * 1_000,
                                    ),
                                    &mut row_values,
                                )?;
                            }
                        }
                    }
                    DataType::Timestamp(TimeUnit::Nanosecond, timezone) => {
                        let array = column
                            .as_any()
                            .downcast_ref::<array::TimestampNanosecondArray>();

                        if let Some(valid_array) = array {
                            if valid_array.is_null(row) {
                                row_values.push(Keyword::Null.into());
                                continue;
                            }
                            if let Some(timezone) = timezone {
                                let utc_time =
                                    DateTime::from_timestamp_nanos(valid_array.value(row)).to_utc();
                                let timezone = Tz::from_str(timezone).map_err(|_| {
                                    Error::FailedToCreateInsertStatement {
                                        source: "Unable to parse arrow timezone information".into(),
                                    }
                                })?;
                                let offset = timezone
                                    .offset_from_utc_datetime(&utc_time.naive_utc())
                                    .fix();
                                let time_with_offset = utc_time.with_timezone(&offset);
                                row_values.push(time_with_offset.into());
                            } else {
                                insert_timestamp_into_row_values(
                                    OffsetDateTime::from_unix_timestamp_nanos(i128::from(
                                        valid_array.value(row),
                                    )),
                                    &mut row_values,
                                )?;
                            }
                        }
                    }
                    DataType::List(list_type) => {
                        let array = column.as_any().downcast_ref::<array::ListArray>();
                        if let Some(valid_array) = array {
                            if valid_array.is_null(row) {
                                row_values.push(Keyword::Null.into());
                                continue;
                            }
                            let list_array = valid_array.value(row);

                            if use_json_insert_for_type(column_data_type, query_builder) {
                                insert_list_into_row_values_json(
                                    list_array,
                                    list_type,
                                    &mut row_values,
                                )?;
                            } else {
                                insert_list_into_row_values(list_array, list_type, &mut row_values);
                            }
                        }
                    }
                    DataType::LargeList(list_type) => {
                        let array = column.as_any().downcast_ref::<array::LargeListArray>();
                        if let Some(valid_array) = array {
                            if valid_array.is_null(row) {
                                row_values.push(Keyword::Null.into());
                                continue;
                            }
                            let list_array = valid_array.value(row);

                            if use_json_insert_for_type(column_data_type, query_builder) {
                                insert_list_into_row_values_json(
                                    list_array,
                                    list_type,
                                    &mut row_values,
                                )?;
                            } else {
                                insert_list_into_row_values(list_array, list_type, &mut row_values);
                            }
                        }
                    }
                    DataType::FixedSizeList(list_type, _) => {
                        let array = column.as_any().downcast_ref::<array::FixedSizeListArray>();
                        if let Some(valid_array) = array {
                            if valid_array.is_null(row) {
                                row_values.push(Keyword::Null.into());
                                continue;
                            }
                            let list_array = valid_array.value(row);

                            if use_json_insert_for_type(column_data_type, query_builder) {
                                insert_list_into_row_values_json(
                                    list_array,
                                    list_type,
                                    &mut row_values,
                                )?;
                            } else {
                                insert_list_into_row_values(list_array, list_type, &mut row_values);
                            }
                        }
                    }
                    DataType::Binary => {
                        let array = column.as_any().downcast_ref::<array::BinaryArray>();

                        if let Some(valid_array) = array {
                            if valid_array.is_null(row) {
                                row_values.push(Keyword::Null.into());
                                continue;
                            }

                            row_values.push(valid_array.value(row).into());
                        }
                    }
                    DataType::LargeBinary => {
                        let array = column.as_any().downcast_ref::<array::LargeBinaryArray>();

                        if let Some(valid_array) = array {
                            if valid_array.is_null(row) {
                                row_values.push(Keyword::Null.into());
                                continue;
                            }

                            row_values.push(valid_array.value(row).into());
                        }
                    }
                    DataType::FixedSizeBinary(_) => {
                        let array = column
                            .as_any()
                            .downcast_ref::<array::FixedSizeBinaryArray>();

                        if let Some(valid_array) = array {
                            if valid_array.is_null(row) {
                                row_values.push(Keyword::Null.into());
                                continue;
                            }

                            row_values.push(valid_array.value(row).into());
                        }
                    }
                    DataType::BinaryView => {
                        let array = column.as_any().downcast_ref::<array::BinaryViewArray>();

                        if let Some(valid_array) = array {
                            if valid_array.is_null(row) {
                                row_values.push(Keyword::Null.into());
                                continue;
                            }

                            row_values.push(valid_array.value(row).into());
                        }
                    }
                    DataType::Interval(interval_unit) => match interval_unit {
                        IntervalUnit::DayTime => {
                            let array = column
                                .as_any()
                                .downcast_ref::<array::IntervalDayTimeArray>();

                            if let Some(valid_array) = array {
                                if valid_array.is_null(row) {
                                    row_values.push(Keyword::Null.into());
                                    continue;
                                }

                                let interval_str =
                                    if let Ok(str) = array_value_to_string(valid_array, row) {
                                        str
                                    } else {
                                        let days = valid_array.value(row).days;
                                        let milliseconds = valid_array.value(row).milliseconds;
                                        format!("{days} days {milliseconds} milliseconds")
                                    };

                                row_values.push(interval_str.into());
                            }
                        }
                        IntervalUnit::YearMonth => {
                            let array = column
                                .as_any()
                                .downcast_ref::<array::IntervalYearMonthArray>();

                            if let Some(valid_array) = array {
                                if valid_array.is_null(row) {
                                    row_values.push(Keyword::Null.into());
                                    continue;
                                }

                                let interval_str =
                                    if let Ok(str) = array_value_to_string(valid_array, row) {
                                        str
                                    } else {
                                        let months = valid_array.value(row);
                                        format!("{months} months")
                                    };

                                row_values.push(interval_str.into());
                            }
                        }
                        // The smallest unit in Postgres for interval is microsecond
                        // Cast with loss of precision in nano second
                        IntervalUnit::MonthDayNano => {
                            let array = column
                                .as_any()
                                .downcast_ref::<array::IntervalMonthDayNanoArray>();

                            if let Some(valid_array) = array {
                                if valid_array.is_null(row) {
                                    row_values.push(Keyword::Null.into());
                                    continue;
                                }

                                let interval_str =
                                    if let Ok(str) = array_value_to_string(valid_array, row) {
                                        str
                                    } else {
                                        let months = valid_array.value(row).months;
                                        let days = valid_array.value(row).days;
                                        let nanoseconds = valid_array.value(row).nanoseconds;
                                        let micros = nanoseconds / 1_000;
                                        format!("{months} months {days} days {micros} microseconds")
                                    };

                                row_values.push(interval_str.into());
                            }
                        }
                    },
                    DataType::Struct(fields) => {
                        let array = column.as_any().downcast_ref::<array::StructArray>();

                        if let Some(valid_array) = array {
                            if valid_array.is_null(row) {
                                row_values.push(Keyword::Null.into());
                                continue;
                            }

                            if use_json_insert_for_type(column_data_type, query_builder) {
                                insert_struct_into_row_values_json(
                                    fields,
                                    valid_array,
                                    row,
                                    &mut row_values,
                                )?;
                                continue;
                            }

                            let mut param_values: Vec<SimpleExpr> = vec![];

                            for col in valid_array.columns() {
                                match col.data_type() {
                                    DataType::Int8 => {
                                        let int_array =
                                            col.as_any().downcast_ref::<array::Int8Array>();

                                        if let Some(valid_int_array) = int_array {
                                            param_values.push(valid_int_array.value(row).into());
                                        }
                                    }
                                    DataType::Int16 => {
                                        let int_array =
                                            col.as_any().downcast_ref::<array::Int16Array>();

                                        if let Some(valid_int_array) = int_array {
                                            param_values.push(valid_int_array.value(row).into());
                                        }
                                    }
                                    DataType::Int32 => {
                                        let int_array =
                                            col.as_any().downcast_ref::<array::Int32Array>();

                                        if let Some(valid_int_array) = int_array {
                                            param_values.push(valid_int_array.value(row).into());
                                        }
                                    }
                                    DataType::Int64 => {
                                        let int_array =
                                            col.as_any().downcast_ref::<array::Int64Array>();

                                        if let Some(valid_int_array) = int_array {
                                            param_values.push(valid_int_array.value(row).into());
                                        }
                                    }
                                    DataType::UInt8 => {
                                        let int_array =
                                            col.as_any().downcast_ref::<array::UInt8Array>();

                                        if let Some(valid_int_array) = int_array {
                                            param_values.push(valid_int_array.value(row).into());
                                        }
                                    }
                                    DataType::UInt16 => {
                                        let int_array =
                                            col.as_any().downcast_ref::<array::UInt16Array>();

                                        if let Some(valid_int_array) = int_array {
                                            param_values.push(valid_int_array.value(row).into());
                                        }
                                    }
                                    DataType::UInt32 => {
                                        let int_array =
                                            col.as_any().downcast_ref::<array::UInt32Array>();

                                        if let Some(valid_int_array) = int_array {
                                            param_values.push(valid_int_array.value(row).into());
                                        }
                                    }
                                    DataType::UInt64 => {
                                        let int_array =
                                            col.as_any().downcast_ref::<array::UInt64Array>();

                                        if let Some(valid_int_array) = int_array {
                                            param_values.push(valid_int_array.value(row).into());
                                        }
                                    }
                                    DataType::Float32 => {
                                        let float_array =
                                            col.as_any().downcast_ref::<array::Float32Array>();

                                        if let Some(valid_float_array) = float_array {
                                            param_values.push(valid_float_array.value(row).into());
                                        }
                                    }
                                    DataType::Float64 => {
                                        let float_array =
                                            col.as_any().downcast_ref::<array::Float64Array>();

                                        if let Some(valid_float_array) = float_array {
                                            param_values.push(valid_float_array.value(row).into());
                                        }
                                    }
                                    DataType::Utf8 => {
                                        let string_array =
                                            col.as_any().downcast_ref::<array::StringArray>();

                                        if let Some(valid_string_array) = string_array {
                                            param_values.push(valid_string_array.value(row).into());
                                        }
                                    }
                                    DataType::Null => {
                                        param_values.push(Keyword::Null.into());
                                    }
                                    DataType::Boolean => {
                                        let bool_array =
                                            col.as_any().downcast_ref::<array::BooleanArray>();

                                        if let Some(valid_bool_array) = bool_array {
                                            param_values.push(valid_bool_array.value(row).into());
                                        }
                                    }
                                    DataType::Binary => {
                                        let binary_array =
                                            col.as_any().downcast_ref::<array::BinaryArray>();

                                        if let Some(valid_binary_array) = binary_array {
                                            param_values.push(valid_binary_array.value(row).into());
                                        }
                                    }
                                    DataType::FixedSizeBinary(_) => {
                                        let binary_array = col
                                            .as_any()
                                            .downcast_ref::<array::FixedSizeBinaryArray>();

                                        if let Some(valid_binary_array) = binary_array {
                                            param_values.push(valid_binary_array.value(row).into());
                                        }
                                    }
                                    DataType::LargeBinary => {
                                        let binary_array =
                                            col.as_any().downcast_ref::<array::LargeBinaryArray>();

                                        if let Some(valid_binary_array) = binary_array {
                                            param_values.push(valid_binary_array.value(row).into());
                                        }
                                    }
                                    DataType::LargeUtf8 => {
                                        let string_array =
                                            col.as_any().downcast_ref::<array::LargeStringArray>();

                                        if let Some(valid_string_array) = string_array {
                                            param_values.push(valid_string_array.value(row).into());
                                        }
                                    }
                                    DataType::Utf8View => {
                                        let view_array =
                                            col.as_any().downcast_ref::<array::StringViewArray>();

                                        if let Some(valid_view_array) = view_array {
                                            param_values.push(valid_view_array.value(row).into());
                                        }
                                    }
                                    DataType::BinaryView => {
                                        let view_array =
                                            col.as_any().downcast_ref::<array::BinaryViewArray>();

                                        if let Some(valid_view_array) = view_array {
                                            param_values.push(valid_view_array.value(row).into());
                                        }
                                    }
                                    DataType::Float16
                                    | DataType::Timestamp(_, _)
                                    | DataType::Date32
                                    | DataType::Date64
                                    | DataType::Time32(_)
                                    | DataType::Time64(_)
                                    | DataType::Duration(_)
                                    | DataType::Interval(_)
                                    | DataType::List(_)
                                    | DataType::ListView(_)
                                    | DataType::FixedSizeList(_, _)
                                    | DataType::LargeList(_)
                                    | DataType::LargeListView(_)
                                    | DataType::Struct(_)
                                    | DataType::Union(_, _)
                                    | DataType::Dictionary(_, _)
                                    | DataType::Map(_, _)
                                    | DataType::RunEndEncoded(_, _)
                                    | DataType::Decimal32(_, _)
                                    | DataType::Decimal64(_, _)
                                    | DataType::Decimal128(_, _)
                                    | DataType::Decimal256(_, _) => {
                                        unimplemented!(
                                            "Data type mapping not implemented for Struct of {}",
                                            col.data_type()
                                        )
                                    }
                                }
                            }

                            let mut params_vec = Vec::new();
                            for param_value in &param_values {
                                let mut params_str = String::new();
                                query_builder.prepare_simple_expr(param_value, &mut params_str);
                                params_vec.push(params_str);
                            }

                            let params = params_vec.join(", ");
                            row_values.push(Expr::cust(format!("ROW({params})")));
                        }
                    }
                    unimplemented_type => {
                        return Result::Err(Error::UnimplementedDataTypeInInsertStatement {
                            data_type: unimplemented_type.clone(),
                        })
                    }
                }
            }
            match insert_stmt.values(row_values) {
                Ok(_) => (),
                Err(e) => {
                    return Result::Err(Error::FailedToCreateInsertStatement {
                        source: Box::new(e),
                    })
                }
            }
        }
        Ok(())
    }

    ///
    /// # Errors
    ///
    /// Returns an error if any `RecordBatch` fails to convert into a valid postgres insert statement.
    pub fn build_postgres(self, on_conflict: Option<OnConflict>) -> Result<String> {
        self.build(PostgresQueryBuilder, on_conflict)
    }

    ///
    /// # Errors
    ///
    /// Returns an error if any `RecordBatch` fails to convert into a valid sqlite insert statement.
    pub fn build_sqlite(self, on_conflict: Option<OnConflict>) -> Result<String> {
        self.build(SqliteQueryBuilder, on_conflict)
    }

    ///
    /// # Errors
    ///
    /// Returns an error if any `RecordBatch` fails to convert into a valid `MySQL` insert statement.
    pub fn build_mysql(self, on_conflict: Option<OnConflict>) -> Result<String> {
        self.build(MysqlQueryBuilder, on_conflict)
    }

    /// # Errors
    ///
    /// Returns an error if any `RecordBatch` fails to convert into a valid insert statement. Upon
    /// error, no further `RecordBatch` is processed.
    pub fn build<T: GenericBuilder + 'static>(
        &self,
        query_builder: T,
        on_conflict: Option<OnConflict>,
    ) -> Result<String> {
        let columns: Vec<Alias> = (self.record_batches[0])
            .schema()
            .fields()
            .iter()
            .map(|field| Alias::new(field.name()))
            .collect();

        let mut insert_stmt = Query::insert()
            .into_table(table_reference_to_sea_table_ref(&self.table))
            .columns(columns)
            .to_owned();

        for record_batch in &self.record_batches {
            self.construct_insert_stmt(&mut insert_stmt, record_batch, &query_builder)?;
        }
        if let Some(on_conflict) = on_conflict {
            insert_stmt.on_conflict(on_conflict);
        }
        Ok(insert_stmt.to_string(query_builder))
    }
}

fn table_reference_to_sea_table_ref(table: &TableReference) -> TableRef {
    match table {
        TableReference::Bare { table } => {
            TableRef::Table(SeaRc::new(Alias::new(table.to_string())))
        }
        TableReference::Partial { schema, table } => TableRef::SchemaTable(
            SeaRc::new(Alias::new(schema.to_string())),
            SeaRc::new(Alias::new(table.to_string())),
        ),
        TableReference::Full {
            catalog,
            schema,
            table,
        } => TableRef::DatabaseSchemaTable(
            SeaRc::new(Alias::new(catalog.to_string())),
            SeaRc::new(Alias::new(schema.to_string())),
            SeaRc::new(Alias::new(table.to_string())),
        ),
    }
}

pub struct IndexBuilder {
    table_name: String,
    columns: Vec<String>,
    unique: bool,
}

impl IndexBuilder {
    #[must_use]
    pub fn new(table_name: &str, columns: Vec<&str>) -> Self {
        Self {
            table_name: table_name.to_string(),
            columns: columns.into_iter().map(ToString::to_string).collect(),
            unique: false,
        }
    }

    #[must_use]
    pub fn unique(mut self) -> Self {
        self.unique = true;
        self
    }

    #[must_use]
    pub fn index_name(&self) -> String {
        format!("i_{}_{}", self.table_name, self.columns.join("_"))
    }

    #[must_use]
    pub fn build_postgres(self) -> String {
        self.build(PostgresQueryBuilder)
    }

    #[must_use]
    pub fn build_sqlite(self) -> String {
        self.build(SqliteQueryBuilder)
    }

    #[must_use]
    pub fn build_mysql(self) -> String {
        self.build(MysqlQueryBuilder)
    }

    #[must_use]
    pub fn build<T: GenericBuilder>(self, query_builder: T) -> String {
        let mut index = Index::create();
        index.table(Alias::new(&self.table_name));
        index.name(self.index_name());
        if self.unique {
            index.unique();
        }
        for column in self.columns {
            index.col(Alias::new(column).into_iden().into_index_column());
        }
        index.if_not_exists();
        index.to_string(query_builder)
    }
}

fn insert_timestamp_into_row_values(
    timestamp: Result<OffsetDateTime, time::error::ComponentRange>,
    row_values: &mut Vec<SimpleExpr>,
) -> Result<()> {
    match timestamp {
        Ok(offset_time) => {
            row_values.push(PrimitiveDateTime::new(offset_time.date(), offset_time.time()).into());
            Ok(())
        }
        Err(e) => Err(Error::FailedToCreateInsertStatement {
            source: Box::new(e),
        }),
    }
}

#[allow(clippy::needless_pass_by_value)]
fn insert_list_into_row_values(
    list_array: Arc<dyn Array>,
    list_type: &Arc<Field>,
    row_values: &mut Vec<SimpleExpr>,
) {
    match list_type.data_type() {
        DataType::Int8 => push_list_values!(
            list_type.data_type(),
            list_array,
            row_values,
            array::Int8Array,
            i8,
            "int2[]"
        ),
        DataType::Int16 => push_list_values!(
            list_type.data_type(),
            list_array,
            row_values,
            array::Int16Array,
            i16,
            "int2[]"
        ),
        DataType::Int32 => push_list_values!(
            list_type.data_type(),
            list_array,
            row_values,
            array::Int32Array,
            i32,
            "int4[]"
        ),
        DataType::Int64 => push_list_values!(
            list_type.data_type(),
            list_array,
            row_values,
            array::Int64Array,
            i64,
            "int8[]"
        ),
        DataType::Float32 => push_list_values!(
            list_type.data_type(),
            list_array,
            row_values,
            array::Float32Array,
            f32,
            "float4[]"
        ),
        DataType::Float64 => push_list_values!(
            list_type.data_type(),
            list_array,
            row_values,
            array::Float64Array,
            f64,
            "float8[]"
        ),
        DataType::Utf8 => {
            let mut list_values: Vec<String> = vec![];
            for i in 0..list_array.len() {
                let int_array = list_array.as_any().downcast_ref::<array::StringArray>();
                if let Some(valid_int_array) = int_array {
                    list_values.push(valid_int_array.value(i).to_string());
                }
            }
            let expr: SimpleExpr = list_values.into();
            // We must cast here in case the array is empty which SeaQuery does not handle.
            row_values.push(expr.cast_as(Alias::new("text[]")));
        }
        DataType::LargeUtf8 => {
            let mut list_values: Vec<String> = vec![];
            for i in 0..list_array.len() {
                let int_array = list_array
                    .as_any()
                    .downcast_ref::<array::LargeStringArray>();
                if let Some(valid_int_array) = int_array {
                    list_values.push(valid_int_array.value(i).to_string());
                }
            }
            let expr: SimpleExpr = list_values.into();
            // We must cast here in case the array is empty which SeaQuery does not handle.
            row_values.push(expr.cast_as(Alias::new("text[]")));
        }
        DataType::Utf8View => {
            let mut list_values: Vec<String> = vec![];
            for i in 0..list_array.len() {
                let view_array = list_array.as_any().downcast_ref::<array::StringViewArray>();
                if let Some(valid_view_array) = view_array {
                    list_values.push(valid_view_array.value(i).to_string());
                }
            }
            let expr: SimpleExpr = list_values.into();
            row_values.push(expr.cast_as(Alias::new("text[]")));
        }
        DataType::Boolean => push_list_values!(
            list_type.data_type(),
            list_array,
            row_values,
            array::BooleanArray,
            bool,
            "boolean[]"
        ),
        DataType::Binary => {
            let mut list_values: Vec<Vec<u8>> = Vec::new();
            for i in 0..list_array.len() {
                let temp_array = list_array.as_any().downcast_ref::<array::BinaryArray>();
                if let Some(valid_array) = temp_array {
                    list_values.push(valid_array.value(i).to_vec());
                }
            }
            let expr: SimpleExpr = list_values.into();
            // We must cast here in case the array is empty which SeaQuery does not handle.
            row_values.push(expr.cast_as(Alias::new("bytea[]")));
        }
        _ => unimplemented!(
            "Data type mapping not implemented for {}",
            list_type.data_type()
        ),
    }
}

#[allow(clippy::cast_sign_loss)]
pub(crate) fn map_data_type_to_column_type(data_type: &DataType) -> ColumnType {
    match data_type {
        DataType::Int8 => ColumnType::TinyInteger,
        DataType::Int16 => ColumnType::SmallInteger,
        DataType::Int32 => ColumnType::Integer,
        DataType::Int64 | DataType::Duration(_) => ColumnType::BigInteger,
        DataType::UInt8 => ColumnType::TinyUnsigned,
        DataType::UInt16 => ColumnType::SmallUnsigned,
        DataType::UInt32 => ColumnType::Unsigned,
        DataType::UInt64 => ColumnType::BigUnsigned,
        DataType::Float32 => ColumnType::Float,
        DataType::Float64 => ColumnType::Double,
        DataType::Utf8 | DataType::LargeUtf8 | DataType::Utf8View => ColumnType::Text,
        DataType::Boolean => ColumnType::Boolean,
        #[allow(clippy::cast_sign_loss)] // This is safe because scale will never be negative
        DataType::Decimal128(p, s) | DataType::Decimal256(p, s) => {
            ColumnType::Decimal(Some((u32::from(*p), *s as u32)))
        }
        DataType::Timestamp(_unit, time_zone) => {
            if time_zone.is_some() {
                return ColumnType::TimestampWithTimeZone;
            }
            ColumnType::Timestamp
        }
        DataType::Date32 | DataType::Date64 => ColumnType::Date,
        DataType::Time64(_unit) | DataType::Time32(_unit) => ColumnType::Time,
        DataType::List(list_type)
        | DataType::LargeList(list_type)
        | DataType::FixedSizeList(list_type, _) => {
            ColumnType::Array(map_data_type_to_column_type(list_type.data_type()).into())
        }
        // Originally mapped to VarBinary type, corresponding to MySQL's varbinary, which has a maximum length of 65535.
        // This caused the error: "Row size too large. The maximum row size for the used table type, not counting BLOBs, is 65535.
        // This includes storage overhead, check the manual. You have to change some columns to TEXT or BLOBs."
        // Changing to Blob fixes this issue. This change does not affect Postgres, and for Sqlite, the mapping type changes from varbinary_blob to blob.
        DataType::Binary | DataType::LargeBinary | DataType::BinaryView => ColumnType::Blob,
        DataType::FixedSizeBinary(num_bytes) => ColumnType::Binary(num_bytes.to_owned() as u32),
        DataType::Interval(_) => ColumnType::Interval(None, None),
        // Add more mappings here as needed
        _ => unimplemented!("Data type mapping not implemented for {:?}", data_type),
    }
}

macro_rules! serialize_list_values {
    ($data_type:expr, $list_array:expr, $array_type:ty, $vec_type:ty) => {{
        let mut list_values: Vec<$vec_type> = vec![];
        if let Some(array) = $list_array.as_any().downcast_ref::<$array_type>() {
            for i in 0..array.len() {
                list_values.push(array.value(i).into());
            }
        }

        serde_json::to_string(&list_values).map_err(|e| Error::FailedToCreateInsertStatement {
            source: Box::new(e),
        })?
    }};
}

fn insert_list_into_row_values_json(
    list_array: Arc<dyn Array>,
    list_type: &Arc<Field>,
    row_values: &mut Vec<SimpleExpr>,
) -> Result<()> {
    let data_type = list_type.data_type();

    let json_string: String = match data_type {
        DataType::Int8 => serialize_list_values!(data_type, list_array, Int8Array, i8),
        DataType::Int16 => serialize_list_values!(data_type, list_array, Int16Array, i16),
        DataType::Int32 => serialize_list_values!(data_type, list_array, Int32Array, i32),
        DataType::Int64 => serialize_list_values!(data_type, list_array, Int64Array, i64),
        DataType::UInt8 => serialize_list_values!(data_type, list_array, UInt8Array, u8),
        DataType::UInt16 => serialize_list_values!(data_type, list_array, UInt16Array, u16),
        DataType::UInt32 => serialize_list_values!(data_type, list_array, UInt32Array, u32),
        DataType::UInt64 => serialize_list_values!(data_type, list_array, UInt64Array, u64),
        DataType::Float32 => serialize_list_values!(data_type, list_array, Float32Array, f32),
        DataType::Float64 => serialize_list_values!(data_type, list_array, Float64Array, f64),
        DataType::Utf8 => serialize_list_values!(data_type, list_array, StringArray, String),
        DataType::LargeUtf8 => {
            serialize_list_values!(data_type, list_array, LargeStringArray, String)
        }
        DataType::Utf8View => {
            serialize_list_values!(data_type, list_array, StringViewArray, String)
        }
        DataType::Boolean => serialize_list_values!(data_type, list_array, BooleanArray, bool),
        _ => unimplemented!(
            "List to json conversion is not implemented for {}",
            list_type.data_type()
        ),
    };

    let expr: SimpleExpr = Expr::value(json_string);
    row_values.push(expr);

    Ok(())
}

fn insert_struct_into_row_values_json(
    fields: &Fields,
    array: &StructArray,
    row_index: usize,
    row_values: &mut Vec<SimpleExpr>,
) -> Result<()> {
    // The length of each column in a StructArray is the same as the length of the StructArray itself.
    // The presence of null values does not change the length of the columns (affects the validity bitmap only).
    // Similar to Recordbatch slice: https://github.com/apache/arrow-rs/blob/855666d9e9283c1ef11648762fe92c7c188b68f1/arrow-array/src/record_batch.rs#L375
    let single_row_columns: Vec<ArrayRef> = (0..array.num_columns())
        .map(|i| array.column(i).slice(row_index, 1))
        .collect();

    let batch = RecordBatch::try_new(Arc::new(Schema::new(fields.clone())), single_row_columns)
        .map_err(|e| Error::FailedToCreateInsertStatement {
            source: Box::new(e),
        })?;

    let mut writer = datafusion::arrow::json::LineDelimitedWriter::new(Vec::new());
    writer
        .write(&batch)
        .map_err(|e| Error::FailedToCreateInsertStatement {
            source: Box::new(e),
        })?;
    writer
        .finish()
        .map_err(|e| Error::FailedToCreateInsertStatement {
            source: Box::new(e),
        })?;
    let json_bytes = writer.into_inner();

    let json = String::from_utf8(json_bytes).map_err(|e| Error::FailedToCreateInsertStatement {
        source: Box::new(e),
    })?;

    let expr: SimpleExpr = Expr::value(json);
    row_values.push(expr);

    Ok(())
}

#[cfg(test)]
mod tests {
    use std::sync::Arc;

    use super::*;
    use datafusion::arrow::datatypes::{DataType, Field, Int32Type, Schema};

    #[test]
    fn test_basic_table_creation() {
        let schema = Schema::new(vec![
            Field::new("id", DataType::Int32, false),
            Field::new("name", DataType::Utf8, false),
            Field::new("age", DataType::Int32, true),
        ]);
        let sql = CreateTableBuilder::new(SchemaRef::new(schema), "users").build_sqlite();

        assert_eq!(sql, "CREATE TABLE IF NOT EXISTS \"users\" ( \"id\" integer NOT NULL, \"name\" text NOT NULL, \"age\" integer )");
    }

    #[test]
    fn test_table_insertion() {
        let schema1 = Schema::new(vec![
            Field::new("id", DataType::Int32, false),
            Field::new("name", DataType::Utf8, false),
            Field::new("age", DataType::Int32, true),
        ]);
        let id_array = array::Int32Array::from(vec![1, 2, 3]);
        let name_array = array::StringArray::from(vec!["a", "b", "c"]);
        let age_array = array::Int32Array::from(vec![10, 20, 30]);

        let batch1 = RecordBatch::try_new(
            Arc::new(schema1.clone()),
            vec![
                Arc::new(id_array.clone()),
                Arc::new(name_array.clone()),
                Arc::new(age_array.clone()),
            ],
        )
        .expect("Unable to build record batch");

        let schema2 = Schema::new(vec![
            Field::new("id", DataType::Int32, false),
            Field::new("name", DataType::Utf8, false),
            Field::new("blah", DataType::Int32, true),
        ]);

        let batch2 = RecordBatch::try_new(
            Arc::new(schema2),
            vec![
                Arc::new(id_array),
                Arc::new(name_array),
                Arc::new(age_array),
            ],
        )
        .expect("Unable to build record batch");
        let record_batches = vec![batch1, batch2];

        let sql = InsertBuilder::new(&TableReference::from("users"), record_batches)
            .build_postgres(None)
            .expect("Failed to build insert statement");
        assert_eq!(sql, "INSERT INTO \"users\" (\"id\", \"name\", \"age\") VALUES (1, 'a', 10), (2, 'b', 20), (3, 'c', 30), (1, 'a', 10), (2, 'b', 20), (3, 'c', 30)");
    }

    #[test]
    fn test_table_insertion_with_schema() {
        let schema1 = Schema::new(vec![
            Field::new("id", DataType::Int32, false),
            Field::new("name", DataType::Utf8, false),
            Field::new("age", DataType::Int32, true),
        ]);
        let id_array = array::Int32Array::from(vec![1, 2, 3]);
        let name_array = array::StringArray::from(vec!["a", "b", "c"]);
        let age_array = array::Int32Array::from(vec![10, 20, 30]);

        let batch1 = RecordBatch::try_new(
            Arc::new(schema1.clone()),
            vec![
                Arc::new(id_array.clone()),
                Arc::new(name_array.clone()),
                Arc::new(age_array.clone()),
            ],
        )
        .expect("Unable to build record batch");

        let schema2 = Schema::new(vec![
            Field::new("id", DataType::Int32, false),
            Field::new("name", DataType::Utf8, false),
            Field::new("blah", DataType::Int32, true),
        ]);

        let batch2 = RecordBatch::try_new(
            Arc::new(schema2),
            vec![
                Arc::new(id_array),
                Arc::new(name_array),
                Arc::new(age_array),
            ],
        )
        .expect("Unable to build record batch");
        let record_batches = vec![batch1, batch2];

        let sql = InsertBuilder::new(&TableReference::from("schema.users"), record_batches)
            .build_postgres(None)
            .expect("Failed to build insert statement");
        assert_eq!(sql, "INSERT INTO \"schema\".\"users\" (\"id\", \"name\", \"age\") VALUES (1, 'a', 10), (2, 'b', 20), (3, 'c', 30), (1, 'a', 10), (2, 'b', 20), (3, 'c', 30)");
    }

    #[test]
    fn test_table_creation_with_primary_keys() {
        let schema = Schema::new(vec![
            Field::new("id", DataType::Int32, false),
            Field::new("id2", DataType::Int32, false),
            Field::new("name", DataType::Utf8, false),
            Field::new("age", DataType::Int32, true),
        ]);
        let sql = CreateTableBuilder::new(SchemaRef::new(schema), "users")
            .primary_keys(vec!["id", "id2"])
            .build_sqlite();

        assert_eq!(sql, "CREATE TABLE IF NOT EXISTS \"users\" ( \"id\" integer NOT NULL, \"id2\" integer NOT NULL, \"name\" text NOT NULL, \"age\" integer, PRIMARY KEY (\"id\", \"id2\") )");
    }

    #[test]
    fn test_temporary_table_creation() {
        let schema = Schema::new(vec![
            Field::new("id", DataType::Int32, false),
            Field::new("name", DataType::Utf8, false),
        ]);
        let sql = CreateTableBuilder::new(SchemaRef::new(schema), "users")
            .primary_keys(vec!["id"])
            .temporary(true)
            .build_sqlite();

        assert_eq!(sql, "CREATE TEMPORARY TABLE IF NOT EXISTS \"users\" ( \"id\" integer NOT NULL, \"name\" text NOT NULL, PRIMARY KEY (\"id\") )");
    }

    #[test]
    fn test_sqlite_high_precision_decimal_mapped_to_double() {
        // Test that high-precision decimals (precision > 16) are mapped to double for SQLite.
        // sea-query 0.32.x panics with 'assertion failed: precision <= 16' for SQLite DDL
        // generation when decimal precision > 16. This test ensures our fix works.
        let schema = Schema::new(vec![
            Field::new("high_precision", DataType::Decimal128(38, 10), true),
            Field::new("decimal256", DataType::Decimal256(76, 20), true),
            Field::new("normal_decimal", DataType::Decimal128(10, 2), true),
        ]);
        let sql = CreateTableBuilder::new(SchemaRef::new(schema), "decimals").build_sqlite();

        // All decimals should be mapped to "double" for SQLite (sea-query uses "double" not "double precision")
        assert!(
            sql.contains("double"),
            "Decimals should be mapped to double for SQLite, got: {}",
            sql
        );
        assert!(
            !sql.to_lowercase().contains("decimal("),
            "SQL should not contain decimal type for SQLite, got: {}",
            sql
        );
        // Verify the expected output
        assert_eq!(
            sql,
            "CREATE TABLE IF NOT EXISTS \"decimals\" ( \"high_precision\" double, \"decimal256\" double, \"normal_decimal\" double )"
        );
    }

    #[test]
    fn test_table_insertion_with_list() {
        let schema1 = Schema::new(vec![Field::new(
            "list",
            DataType::List(Field::new("item", DataType::Int32, true).into()),
            true,
        )]);
        let list_array = array::ListArray::from_iter_primitive::<Int32Type, _, _>(vec![
            Some(vec![Some(1), Some(2), Some(3)]),
            Some(vec![Some(4), Some(5), Some(6)]),
            Some(vec![Some(7), Some(8), Some(9)]),
        ]);

        let batch = RecordBatch::try_new(Arc::new(schema1.clone()), vec![Arc::new(list_array)])
            .expect("Unable to build record batch");

        let sql = InsertBuilder::new(&TableReference::from("arrays"), vec![batch])
            .build_postgres(None)
            .expect("Failed to build insert statement");
        assert_eq!(
            sql,
            "INSERT INTO \"arrays\" (\"list\") VALUES (CAST(ARRAY [1,2,3] AS int4[])), (CAST(ARRAY [4,5,6] AS int4[])), (CAST(ARRAY [7,8,9] AS int4[]))"
        );
    }

    #[test]
    fn test_create_index() {
        let sql = IndexBuilder::new("users", vec!["id", "name"]).build_postgres();
        assert_eq!(
            sql,
            r#"CREATE INDEX IF NOT EXISTS "i_users_id_name" ON "users" ("id", "name")"#
        );
    }

    #[test]
    fn test_create_unique_index() {
        let sql = IndexBuilder::new("users", vec!["id", "name"])
            .unique()
            .build_postgres();
        assert_eq!(
            sql,
            r#"CREATE UNIQUE INDEX IF NOT EXISTS "i_users_id_name" ON "users" ("id", "name")"#
        );
    }
}<|MERGE_RESOLUTION|>--- conflicted
+++ resolved
@@ -108,16 +108,6 @@
                 return ColumnType::JsonBinary;
             }
 
-<<<<<<< HEAD
-            // SQLite does not natively support DECIMAL types - it stores them as REAL (float64).
-            // Additionally, sea-query panics if decimal precision > 16 for SQLite.
-            // Map decimals directly to Double to avoid the panic and match SQLite's actual behavior.
-            if matches!(f.data_type(), DataType::Decimal128(_, _) | DataType::Decimal256(_, _)) {
-                return ColumnType::Double;
-            }
-
-            map_data_type_to_column_type(f.data_type())
-=======
             // SQLite stores decimals as TEXT strings (via BigDecimal::to_string()).
             // Using TEXT column type avoids sea-query's precision limit of 16 for decimals.
             // The decimal.c extension (enabled via bundled-decimal feature) provides
@@ -130,7 +120,6 @@
                 | DataType::Decimal256(_, _) => ColumnType::Text,
                 _ => map_data_type_to_column_type(f.data_type()),
             }
->>>>>>> 96a2b6b2
         })
     }
 
