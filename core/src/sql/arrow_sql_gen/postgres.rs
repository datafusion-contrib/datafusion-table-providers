use std::convert;
use std::io::Read;
use std::sync::Arc;

use crate::sql::arrow_sql_gen::arrow::map_data_type_to_array_builder_optional;
use crate::sql::arrow_sql_gen::statement::map_data_type_to_column_type;
use arrow::array::{
    ArrayBuilder, ArrayRef, BinaryBuilder, BooleanBuilder, Date32Builder, Decimal128Builder,
    FixedSizeListBuilder, Float32Builder, Float64Builder, Int16Builder, Int32Builder, Int64Builder,
    Int8Builder, IntervalMonthDayNanoBuilder, LargeBinaryBuilder, LargeStringBuilder, ListBuilder,
    RecordBatch, RecordBatchOptions, StringBuilder, StringDictionaryBuilder, StructBuilder,
    Time64NanosecondBuilder, TimestampNanosecondBuilder, UInt32Builder,
};
use arrow::datatypes::{
    DataType, Date32Type, Field, Int8Type, IntervalMonthDayNanoType, IntervalUnit, Schema,
    SchemaRef, TimeUnit,
};
use bigdecimal::BigDecimal;
use byteorder::{BigEndian, ReadBytesExt};
use chrono::{DateTime, Timelike, Utc};
use composite::CompositeType;
use geo_types::geometry::Point;
use rust_decimal::Decimal;
use sea_query::{Alias, ColumnType, SeaRc};
use serde_json::Value;
use snafu::prelude::*;
use std::time::{SystemTime, UNIX_EPOCH};
use tokio_postgres::types::FromSql;
use tokio_postgres::types::Kind;
use tokio_postgres::{types::Type, Row};

pub mod builder;
pub mod composite;
pub mod schema;

#[derive(Debug, Snafu)]
pub enum Error {
    #[snafu(display("Failed to build record batch: {source}"))]
    FailedToBuildRecordBatch {
        source: datafusion::arrow::error::ArrowError,
    },

    #[snafu(display("No builder found for index {index}"))]
    NoBuilderForIndex { index: usize },

    #[snafu(display("Failed to downcast builder for {postgres_type}"))]
    FailedToDowncastBuilder { postgres_type: String },

    #[snafu(display("Integer overflow when converting u64 to i64: {source}"))]
    FailedToConvertU64toI64 {
        source: <u64 as convert::TryInto<i64>>::Error,
    },

    #[snafu(display("Integer overflow when converting u128 to i64: {source}"))]
    FailedToConvertU128toI64 {
        source: <u128 as convert::TryInto<i64>>::Error,
    },

    #[snafu(display("Failed to get a row value for {pg_type}: {source}"))]
    FailedToGetRowValue {
        pg_type: Type,
        source: tokio_postgres::Error,
    },

    #[snafu(display("Failed to get a composite row value for {pg_type}: {source}"))]
    FailedToGetCompositeRowValue {
        pg_type: Type,
        source: composite::Error,
    },

    #[snafu(display("Failed to parse raw Postgres Bytes as BigDecimal: {:?}", bytes))]
    FailedToParseBigDecimalFromPostgres { bytes: Vec<u8> },

    #[snafu(display("Cannot represent BigDecimal as i128: {big_decimal}"))]
    FailedToConvertBigDecimalToI128 { big_decimal: BigDecimal },

    #[snafu(display("Failed to find field {column_name} in schema"))]
    FailedToFindFieldInSchema { column_name: String },

    #[snafu(display("No Arrow field found for index {index}"))]
    NoArrowFieldForIndex { index: usize },

    #[snafu(display("No PostgreSQL scale found for index {index}"))]
    NoPostgresScaleForIndex { index: usize },

    #[snafu(display("No column name for index: {index}"))]
    NoColumnNameForIndex { index: usize },

    #[snafu(display("The field '{field_name}' has an unsupported data type: {data_type}."))]
    UnsupportedDataType {
        data_type: String,
        field_name: String,
    },
}

pub type Result<T, E = Error> = std::result::Result<T, E>;

macro_rules! handle_primitive_type {
    ($builder:expr, $type:expr, $builder_ty:ty, $value_ty:ty, $row:expr, $index:expr) => {{
        let Some(builder) = $builder else {
            return NoBuilderForIndexSnafu { index: $index }.fail();
        };
        let Some(builder) = builder.as_any_mut().downcast_mut::<$builder_ty>() else {
            return FailedToDowncastBuilderSnafu {
                postgres_type: format!("{:?}", $type),
            }
            .fail();
        };
        let v: Option<$value_ty> = $row
            .try_get($index)
            .context(FailedToGetRowValueSnafu { pg_type: $type })?;

        match v {
            Some(v) => builder.append_value(v),
            None => builder.append_null(),
        }
    }};
}

macro_rules! handle_primitive_array_type {
    ($type:expr, $builder:expr, $row:expr, $i:expr, $list_builder:ty, $value_type:ty) => {{
        let Some(builder) = $builder else {
            return NoBuilderForIndexSnafu { index: $i }.fail();
        };
        let Some(builder) = builder.as_any_mut().downcast_mut::<$list_builder>() else {
            return FailedToDowncastBuilderSnafu {
                postgres_type: format!("{:?}", $type),
            }
            .fail();
        };
        let v: Option<Vec<$value_type>> = $row
            .try_get($i)
            .context(FailedToGetRowValueSnafu { pg_type: $type })?;
        match v {
            Some(v) => {
                let v = v.into_iter().map(Some);
                builder.append_value(v);
            }
            None => builder.append_null(),
        }
    }};
}

macro_rules! handle_composite_type {
    ($BuilderType:ty, $ValueType:ty, $pg_type:expr, $composite_type:expr, $builder:expr, $idx:expr, $field_name:expr) => {{
        let Some(field_builder) = $builder.field_builder::<$BuilderType>($idx) else {
            return FailedToDowncastBuilderSnafu {
                postgres_type: format!("{}", $pg_type),
            }
            .fail();
        };
        let v: Option<$ValueType> =
            $composite_type
                .try_get($field_name)
                .context(FailedToGetCompositeRowValueSnafu {
                    pg_type: $pg_type.clone(),
                })?;
        match v {
            Some(v) => field_builder.append_value(v),
            None => field_builder.append_null(),
        }
    }};
}

macro_rules! handle_composite_types {
    ($field_type:expr, $pg_type:expr, $composite_type:expr, $builder:expr, $idx:expr, $field_name:expr, $($DataType:ident => ($BuilderType:ty, $ValueType:ty)),*) => {
        match $field_type {
            $(
                DataType::$DataType => {
                    handle_composite_type!(
                        $BuilderType,
                        $ValueType,
                        $pg_type,
                        $composite_type,
                        $builder,
                        $idx,
                        $field_name
                    );
                }
            )*
            _ => unimplemented!("Unsupported field type {:?}", $field_type),
        }
    }
}

/// Converts Postgres `Row`s to an Arrow `RecordBatch`. Assumes that all rows have the same schema and
/// sets the schema based on the first row.
///
/// # Errors
///
/// Returns an error if there is a failure in converting the rows to a `RecordBatch`.
#[allow(clippy::too_many_lines)]
pub fn rows_to_arrow(rows: &[Row], projected_schema: &Option<SchemaRef>) -> Result<RecordBatch> {
    let mut arrow_fields: Vec<Option<Field>> = Vec::new();
    let mut arrow_columns_builders: Vec<Option<Box<dyn ArrayBuilder>>> = Vec::new();
    let mut postgres_types: Vec<Type> = Vec::new();
    let mut postgres_numeric_scales: Vec<Option<u32>> = Vec::new();
    let mut column_names: Vec<String> = Vec::new();

    if !rows.is_empty() {
        let row = &rows[0];
        for column in row.columns() {
            let column_name = column.name();
            let column_type = column.type_();

            let projected_field = projected_schema
                .as_ref()
                .and_then(|schema| schema.field_with_name(column_name).ok());

            let mut numeric_scale: Option<u32> = None;

            let data_type = if *column_type == Type::NUMERIC {
                if let Some(field) = projected_field.as_ref() {
                    if let DataType::Decimal128(precision, scale) = field.data_type() {
                        numeric_scale = Some(u32::try_from(*scale).unwrap_or_default());
                        Some(DataType::Decimal128(*precision, *scale))
                    } else {
                        None
                    }
                } else {
                    None
                }
            } else {
                map_column_type_to_data_type(column_type, column_name)?
            };

            let nullable = projected_field
                .map(|field| field.is_nullable())
                .unwrap_or(true);

            match &data_type {
                Some(data_type) => {
                    arrow_fields.push(Some(Field::new(column_name, data_type.clone(), nullable)));
                }
                None => arrow_fields.push(None),
            }
            postgres_numeric_scales.push(numeric_scale);
            arrow_columns_builders
                .push(map_data_type_to_array_builder_optional(data_type.as_ref()));
            postgres_types.push(column_type.clone());
            column_names.push(column_name.to_string());
        }
    }

    for row in rows {
        for (i, postgres_type) in postgres_types.iter().enumerate() {
            let Some(builder) = arrow_columns_builders.get_mut(i) else {
                return NoBuilderForIndexSnafu { index: i }.fail();
            };

            let Some(arrow_field) = arrow_fields.get_mut(i) else {
                return NoArrowFieldForIndexSnafu { index: i }.fail();
            };

            let Some(postgres_numeric_scale) = postgres_numeric_scales.get_mut(i) else {
                return NoPostgresScaleForIndexSnafu { index: i }.fail();
            };

            match *postgres_type {
                Type::INT2 => {
                    handle_primitive_type!(builder, Type::INT2, Int16Builder, i16, row, i);
                }
                Type::INT4 => {
                    handle_primitive_type!(builder, Type::INT4, Int32Builder, i32, row, i);
                }
                Type::INT8 => {
                    handle_primitive_type!(builder, Type::INT8, Int64Builder, i64, row, i);
                }
                Type::OID => {
                    handle_primitive_type!(builder, Type::OID, UInt32Builder, u32, row, i);
                }
                Type::XID => {
                    let Some(builder) = builder else {
                        return NoBuilderForIndexSnafu { index: i }.fail();
                    };
                    let Some(builder) = builder.as_any_mut().downcast_mut::<UInt32Builder>() else {
                        return FailedToDowncastBuilderSnafu {
                            postgres_type: format!("{postgres_type}"),
                        }
                        .fail();
                    };
                    let v = row
                        .try_get::<usize, Option<XidFromSql>>(i)
                        .with_context(|_| FailedToGetRowValueSnafu { pg_type: Type::XID })?;

                    match v {
                        Some(v) => {
                            builder.append_value(v.xid);
                        }
                        None => builder.append_null(),
                    }
                }
                Type::FLOAT4 => {
                    handle_primitive_type!(builder, Type::FLOAT4, Float32Builder, f32, row, i);
                }
                Type::FLOAT8 => {
                    handle_primitive_type!(builder, Type::FLOAT8, Float64Builder, f64, row, i);
                }
                Type::CHAR => {
                    handle_primitive_type!(builder, Type::CHAR, Int8Builder, i8, row, i);
                }
                Type::TEXT => {
                    handle_primitive_type!(builder, Type::TEXT, StringBuilder, &str, row, i);
                }
                Type::VARCHAR => {
                    handle_primitive_type!(builder, Type::VARCHAR, StringBuilder, &str, row, i);
                }
                Type::NAME => {
                    handle_primitive_type!(builder, Type::NAME, StringBuilder, &str, row, i);
                }
                Type::BYTEA => {
                    handle_primitive_type!(builder, Type::BYTEA, BinaryBuilder, Vec<u8>, row, i);
                }
                Type::BPCHAR => {
                    let Some(builder) = builder else {
                        return NoBuilderForIndexSnafu { index: i }.fail();
                    };
                    let Some(builder) = builder.as_any_mut().downcast_mut::<StringBuilder>() else {
                        return FailedToDowncastBuilderSnafu {
                            postgres_type: format!("{postgres_type}"),
                        }
                        .fail();
                    };
                    let v: Option<&str> = row.try_get(i).context(FailedToGetRowValueSnafu {
                        pg_type: Type::BPCHAR,
                    })?;

                    match v {
                        Some(v) => builder.append_value(v.trim_end()),
                        None => builder.append_null(),
                    }
                }
                Type::BOOL => {
                    handle_primitive_type!(builder, Type::BOOL, BooleanBuilder, bool, row, i);
                }
                Type::MONEY => {
                    let Some(builder) = builder else {
                        return NoBuilderForIndexSnafu { index: i }.fail();
                    };
                    let Some(builder) = builder.as_any_mut().downcast_mut::<Int64Builder>() else {
                        return FailedToDowncastBuilderSnafu {
                            postgres_type: format!("{postgres_type}"),
                        }
                        .fail();
                    };
                    let v = row
                        .try_get::<usize, Option<MoneyFromSql>>(i)
                        .with_context(|_| FailedToGetRowValueSnafu {
                            pg_type: Type::MONEY,
                        })?;

                    match v {
                        Some(v) => {
                            builder.append_value(v.cash_value);
                        }
                        None => builder.append_null(),
                    }
                }
                // Schema validation will only allow JSONB columns when `UnsupportedTypeAction` is set to `String`, so it is safe to handle JSONB here as strings.
                Type::JSON | Type::JSONB => {
                    let Some(builder) = builder else {
                        return NoBuilderForIndexSnafu { index: i }.fail();
                    };
                    let Some(builder) = builder.as_any_mut().downcast_mut::<StringBuilder>() else {
                        return FailedToDowncastBuilderSnafu {
                            postgres_type: format!("{postgres_type}"),
                        }
                        .fail();
                    };
                    let v = row.try_get::<usize, Option<Value>>(i).with_context(|_| {
                        FailedToGetRowValueSnafu {
                            pg_type: postgres_type.clone(),
                        }
                    })?;

                    match v {
                        Some(v) => {
                            builder.append_value(v.to_string());
                        }
                        None => builder.append_null(),
                    }
                }
                Type::TIME => {
                    let Some(builder) = builder else {
                        return NoBuilderForIndexSnafu { index: i }.fail();
                    };
                    let Some(builder) = builder
                        .as_any_mut()
                        .downcast_mut::<Time64NanosecondBuilder>()
                    else {
                        return FailedToDowncastBuilderSnafu {
                            postgres_type: format!("{postgres_type}"),
                        }
                        .fail();
                    };
                    let v = row
                        .try_get::<usize, Option<chrono::NaiveTime>>(i)
                        .with_context(|_| FailedToGetRowValueSnafu {
                            pg_type: Type::TIME,
                        })?;

                    match v {
                        Some(v) => {
                            let timestamp: i64 = i64::from(v.num_seconds_from_midnight())
                                * 1_000_000_000
                                + i64::from(v.nanosecond());
                            builder.append_value(timestamp);
                        }
                        None => builder.append_null(),
                    }
                }
                Type::POINT => {
                    let Some(builder) = builder else {
                        return NoBuilderForIndexSnafu { index: i }.fail();
                    };
                    let Some(builder) = builder
                        .as_any_mut()
                        .downcast_mut::<FixedSizeListBuilder<Float64Builder>>()
                    else {
                        return FailedToDowncastBuilderSnafu {
                            postgres_type: format!("{postgres_type}"),
                        }
                        .fail();
                    };

                    let v = row.try_get::<usize, Option<Point>>(i).with_context(|_| {
                        FailedToGetRowValueSnafu {
                            pg_type: Type::POINT,
                        }
                    })?;

                    if let Some(v) = v {
                        builder.values().append_value(v.x());
                        builder.values().append_value(v.y());
                        builder.append(true);
                    } else {
                        builder.values().append_null();
                        builder.values().append_null();
                        builder.append(false);
                    }
                }
                Type::INTERVAL => {
                    let Some(builder) = builder else {
                        return NoBuilderForIndexSnafu { index: i }.fail();
                    };
                    let Some(builder) = builder
                        .as_any_mut()
                        .downcast_mut::<IntervalMonthDayNanoBuilder>()
                    else {
                        return FailedToDowncastBuilderSnafu {
                            postgres_type: format!("{postgres_type}"),
                        }
                        .fail();
                    };

                    let v: Option<IntervalFromSql> =
                        row.try_get(i).context(FailedToGetRowValueSnafu {
                            pg_type: Type::INTERVAL,
                        })?;
                    match v {
                        Some(v) => {
                            let interval_month_day_nano = IntervalMonthDayNanoType::make_value(
                                v.month,
                                v.day,
                                v.time * 1_000,
                            );
                            builder.append_value(interval_month_day_nano);
                        }
                        None => builder.append_null(),
                    }
                }
                Type::NUMERIC => {
                    let v: Option<Decimal> = row.try_get(i).context(FailedToGetRowValueSnafu {
                        pg_type: Type::NUMERIC,
                    })?;
                    let scale = {
                        if let Some(v) = &v {
                            v.scale()
                        } else {
                            0
                        }
                    };

                    let dec_builder = builder.get_or_insert_with(|| {
                        Box::new(
                            Decimal128Builder::new()
                                .with_precision_and_scale(38, scale.try_into().unwrap_or_default())
                                .unwrap_or_default(),
                        )
                    });

                    let Some(dec_builder) =
                        dec_builder.as_any_mut().downcast_mut::<Decimal128Builder>()
                    else {
                        return FailedToDowncastBuilderSnafu {
                            postgres_type: format!("{postgres_type}"),
                        }
                        .fail();
                    };

                    if arrow_field.is_none() {
                        let Some(field_name) = column_names.get(i) else {
                            return NoColumnNameForIndexSnafu { index: i }.fail();
                        };
                        let new_arrow_field = Field::new(
                            field_name,
                            DataType::Decimal128(38, scale.try_into().unwrap_or_default()),
                            true,
                        );

                        *arrow_field = Some(new_arrow_field);
                    }

                    if postgres_numeric_scale.is_none() {
                        *postgres_numeric_scale = Some(scale);
                    };

                    let Some(mut v) = v else {
                        dec_builder.append_null();
                        continue;
                    };

                    // Record Batch Scale is determined by first row, while Postgres Numeric Type doesn't have fixed scale
                    // Resolve scale difference for incoming records
                    let dest_scale = postgres_numeric_scale.unwrap_or_default();
                    v.rescale(dest_scale);
                    dec_builder.append_value(v.mantissa());
                }
                Type::TIMESTAMP => {
                    let Some(builder) = builder else {
                        return NoBuilderForIndexSnafu { index: i }.fail();
                    };
                    let Some(builder) = builder
                        .as_any_mut()
                        .downcast_mut::<TimestampNanosecondBuilder>()
                    else {
                        return FailedToDowncastBuilderSnafu {
                            postgres_type: format!("{postgres_type}"),
                        }
                        .fail();
                    };
                    let v = row
                        .try_get::<usize, Option<SystemTime>>(i)
                        .with_context(|_| FailedToGetRowValueSnafu {
                            pg_type: Type::TIMESTAMP,
                        })?;

                    match v {
                        Some(v) => {
                            if let Ok(v) = v.duration_since(UNIX_EPOCH) {
                                let timestamp: i64 = v
                                    .as_nanos()
                                    .try_into()
                                    .context(FailedToConvertU128toI64Snafu)?;
                                builder.append_value(timestamp);
                            }
                        }
                        None => builder.append_null(),
                    }
                }
                Type::TIMESTAMPTZ => {
                    let v = row
                        .try_get::<usize, Option<DateTime<Utc>>>(i)
                        .with_context(|_| FailedToGetRowValueSnafu {
                            pg_type: Type::TIMESTAMPTZ,
                        })?;

                    let timestamptz_builder = builder.get_or_insert_with(|| {
                        Box::new(TimestampNanosecondBuilder::new().with_timezone("UTC"))
                    });

                    let Some(timestamptz_builder) = timestamptz_builder
                        .as_any_mut()
                        .downcast_mut::<TimestampNanosecondBuilder>()
                    else {
                        return FailedToDowncastBuilderSnafu {
                            postgres_type: format!("{postgres_type}"),
                        }
                        .fail();
                    };

                    if arrow_field.is_none() {
                        let Some(field_name) = column_names.get(i) else {
                            return NoColumnNameForIndexSnafu { index: i }.fail();
                        };
                        let new_arrow_field = Field::new(
                            field_name,
                            DataType::Timestamp(TimeUnit::Nanosecond, Some(Arc::from("UTC"))),
                            true,
                        );

                        *arrow_field = Some(new_arrow_field);
                    }

                    match v {
                        Some(v) => {
                            let utc_timestamp =
                                v.to_utc().timestamp_nanos_opt().unwrap_or_default();
                            timestamptz_builder.append_value(utc_timestamp);
                        }
                        None => timestamptz_builder.append_null(),
                    }
                }

                Type::DATE => {
                    let Some(builder) = builder else {
                        return NoBuilderForIndexSnafu { index: i }.fail();
                    };
                    let Some(builder) = builder.as_any_mut().downcast_mut::<Date32Builder>() else {
                        return FailedToDowncastBuilderSnafu {
                            postgres_type: format!("{postgres_type}"),
                        }
                        .fail();
                    };
                    let v = row.try_get::<usize, Option<chrono::NaiveDate>>(i).context(
                        FailedToGetRowValueSnafu {
                            pg_type: Type::DATE,
                        },
                    )?;

                    match v {
                        Some(v) => builder.append_value(Date32Type::from_naive_date(v)),
                        None => builder.append_null(),
                    }
                }
                Type::UUID => {
                    let Some(builder) = builder else {
                        return NoBuilderForIndexSnafu { index: i }.fail();
                    };
                    let Some(builder) = builder.as_any_mut().downcast_mut::<StringBuilder>() else {
                        return FailedToDowncastBuilderSnafu {
                            postgres_type: format!("{postgres_type}"),
                        }
                        .fail();
                    };
                    let v = row.try_get::<usize, Option<uuid::Uuid>>(i).context(
                        FailedToGetRowValueSnafu {
                            pg_type: Type::UUID,
                        },
                    )?;

                    match v {
                        Some(v) => builder.append_value(v.to_string()),
                        None => builder.append_null(),
                    }
                }
                Type::INT2_ARRAY => handle_primitive_array_type!(
                    Type::INT2_ARRAY,
                    builder,
                    row,
                    i,
                    ListBuilder<Int16Builder>,
                    i16
                ),
                Type::INT4_ARRAY => handle_primitive_array_type!(
                    Type::INT4_ARRAY,
                    builder,
                    row,
                    i,
                    ListBuilder<Int32Builder>,
                    i32
                ),
                Type::INT8_ARRAY => handle_primitive_array_type!(
                    Type::INT8_ARRAY,
                    builder,
                    row,
                    i,
                    ListBuilder<Int64Builder>,
                    i64
                ),
                Type::OID_ARRAY => handle_primitive_array_type!(
                    Type::OID_ARRAY,
                    builder,
                    row,
                    i,
                    ListBuilder<UInt32Builder>,
                    u32
                ),
                Type::FLOAT4_ARRAY => handle_primitive_array_type!(
                    Type::FLOAT4_ARRAY,
                    builder,
                    row,
                    i,
                    ListBuilder<Float32Builder>,
                    f32
                ),
                Type::FLOAT8_ARRAY => handle_primitive_array_type!(
                    Type::FLOAT8_ARRAY,
                    builder,
                    row,
                    i,
                    ListBuilder<Float64Builder>,
                    f64
                ),
                Type::TEXT_ARRAY => handle_primitive_array_type!(
                    Type::TEXT_ARRAY,
                    builder,
                    row,
                    i,
                    ListBuilder<StringBuilder>,
                    String
                ),
                Type::BOOL_ARRAY => handle_primitive_array_type!(
                    Type::BOOL_ARRAY,
                    builder,
                    row,
                    i,
                    ListBuilder<BooleanBuilder>,
                    bool
                ),
                Type::BYTEA_ARRAY => handle_primitive_array_type!(
                    Type::BYTEA_ARRAY,
                    builder,
                    row,
                    i,
                    ListBuilder<BinaryBuilder>,
                    Vec<u8>
                ),
                _ if matches!(postgres_type.name(), "geometry" | "geography") => {
                    let Some(builder) = builder else {
                        return NoBuilderForIndexSnafu { index: i }.fail();
                    };
                    let Some(builder) = builder.as_any_mut().downcast_mut::<BinaryBuilder>() else {
                        return FailedToDowncastBuilderSnafu {
                            postgres_type: format!("{postgres_type}"),
                        }
                        .fail();
                    };
                    let v = row.try_get::<usize, Option<GeometryFromSql>>(i).context(
                        FailedToGetRowValueSnafu {
                            pg_type: postgres_type.clone(),
                        },
                    )?;

                    match v {
                        Some(v) => builder.append_value(v.wkb),
                        None => builder.append_null(),
                    }
                }
                _ if matches!(postgres_type.name(), "_geometry" | "_geography") => {
                    let Some(builder) = builder else {
                        return NoBuilderForIndexSnafu { index: i }.fail();
                    };
                    let Some(builder) = builder
                        .as_any_mut()
                        .downcast_mut::<ListBuilder<BinaryBuilder>>()
                    else {
                        return FailedToDowncastBuilderSnafu {
                            postgres_type: format!("{postgres_type}"),
                        }
                        .fail();
                    };
                    let v: Option<Vec<GeometryFromSql>> =
                        row.try_get(i).context(FailedToGetRowValueSnafu {
                            pg_type: postgres_type.clone(),
                        })?;
                    match v {
                        Some(v) => {
                            let v = v.into_iter().map(|item| Some(item.wkb));
                            builder.append_value(v);
                        }
                        None => builder.append_null(),
                    }
                }
                _ => match *postgres_type.kind() {
                    Kind::Composite(_) => {
                        let Some(builder) = builder else {
                            return NoBuilderForIndexSnafu { index: i }.fail();
                        };
                        let Some(builder) = builder.as_any_mut().downcast_mut::<StructBuilder>()
                        else {
                            return FailedToDowncastBuilderSnafu {
                                postgres_type: format!("{postgres_type}"),
                            }
                            .fail();
                        };

                        let v = row.try_get::<usize, Option<CompositeType>>(i).context(
                            FailedToGetRowValueSnafu {
                                pg_type: postgres_type.clone(),
                            },
                        )?;

                        let Some(composite_type) = v else {
                            builder.append_null();
                            continue;
                        };

                        builder.append(true);

                        let fields = composite_type.fields();
                        for (idx, field) in fields.iter().enumerate() {
                            let field_name = field.name();
                            let Some(field_type) =
                                map_column_type_to_data_type(field.type_(), field_name)?
                            else {
                                return FailedToDowncastBuilderSnafu {
                                    postgres_type: format!("{}", field.type_()),
                                }
                                .fail();
                            };

                            handle_composite_types!(
                                field_type,
                                field.type_(),
                                composite_type,
                                builder,
                                idx,
                                field_name,
                                Boolean => (BooleanBuilder, bool),
                                Int8 => (Int8Builder, i8),
                                Int16 => (Int16Builder, i16),
                                Int32 => (Int32Builder, i32),
                                Int64 => (Int64Builder, i64),
                                UInt32 => (UInt32Builder, u32),
                                Float32 => (Float32Builder, f32),
                                Float64 => (Float64Builder, f64),
                                Binary => (BinaryBuilder, Vec<u8>),
                                LargeBinary => (LargeBinaryBuilder, Vec<u8>),
                                Utf8 => (StringBuilder, String),
                                LargeUtf8 => (LargeStringBuilder, String)
                            );
                        }
                    }
                    Kind::Enum(_) => {
                        let Some(builder) = builder else {
                            return NoBuilderForIndexSnafu { index: i }.fail();
                        };
                        let Some(builder) = builder
                            .as_any_mut()
                            .downcast_mut::<StringDictionaryBuilder<Int8Type>>()
                        else {
                            return FailedToDowncastBuilderSnafu {
                                postgres_type: format!("{postgres_type}"),
                            }
                            .fail();
                        };

                        let v = row.try_get::<usize, Option<EnumValueFromSql>>(i).context(
                            FailedToGetRowValueSnafu {
                                pg_type: postgres_type.clone(),
                            },
                        )?;

                        match v {
                            Some(v) => builder.append_value(v.enum_value),
                            None => builder.append_null(),
                        }
                    }
                    _ => {
                        return UnsupportedDataTypeSnafu {
                            data_type: postgres_type.to_string(),
                            field_name: column_names[i].clone(),
                        }
                        .fail();
                    }
                },
            }
        }
    }

    let columns = arrow_columns_builders
        .into_iter()
        .filter_map(|builder| builder.map(|mut b| b.finish()))
        .collect::<Vec<ArrayRef>>();
    let arrow_fields = arrow_fields.into_iter().flatten().collect::<Vec<Field>>();

    let options = &RecordBatchOptions::new().with_row_count(Some(rows.len()));
    match RecordBatch::try_new_with_options(Arc::new(Schema::new(arrow_fields)), columns, options) {
        Ok(record_batch) => Ok(record_batch),
        Err(e) => Err(e).context(FailedToBuildRecordBatchSnafu),
    }
}

fn map_column_type_to_data_type(column_type: &Type, field_name: &str) -> Result<Option<DataType>> {
    match *column_type {
        Type::INT2 => Ok(Some(DataType::Int16)),
        Type::INT4 => Ok(Some(DataType::Int32)),
        Type::INT8 | Type::MONEY => Ok(Some(DataType::Int64)),
        Type::OID | Type::XID => Ok(Some(DataType::UInt32)),
        Type::FLOAT4 => Ok(Some(DataType::Float32)),
        Type::FLOAT8 => Ok(Some(DataType::Float64)),
        Type::CHAR => Ok(Some(DataType::Int8)),
        Type::TEXT | Type::VARCHAR | Type::BPCHAR | Type::UUID | Type::NAME => {
            Ok(Some(DataType::Utf8))
        }
        Type::BYTEA => Ok(Some(DataType::Binary)),
        Type::BOOL => Ok(Some(DataType::Boolean)),
        // Schema validation will only allow JSONB columns when `UnsupportedTypeAction` is set to `String`, so it is safe to handle JSONB here as strings.
        Type::JSON | Type::JSONB => Ok(Some(DataType::Utf8)),
        // Inspect the scale from the first row. Precision will always be 38 for Decimal128.
        Type::NUMERIC => Ok(None),
        Type::TIMESTAMPTZ => Ok(Some(DataType::Timestamp(
            TimeUnit::Nanosecond,
            Some(Arc::from("UTC")),
        ))),
        // We get a SystemTime that we can always convert into milliseconds
        Type::TIMESTAMP => Ok(Some(DataType::Timestamp(TimeUnit::Nanosecond, None))),
        Type::DATE => Ok(Some(DataType::Date32)),
        Type::TIME => Ok(Some(DataType::Time64(TimeUnit::Nanosecond))),
        Type::INTERVAL => Ok(Some(DataType::Interval(IntervalUnit::MonthDayNano))),
        Type::POINT => Ok(Some(DataType::FixedSizeList(
            Arc::new(Field::new("item", DataType::Float64, true)),
            2,
        ))),
        Type::PG_NODE_TREE => Ok(Some(DataType::Utf8)),
        Type::INT2_ARRAY => Ok(Some(DataType::List(Arc::new(Field::new(
            "item",
            DataType::Int16,
            true,
        ))))),
        Type::INT4_ARRAY => Ok(Some(DataType::List(Arc::new(Field::new(
            "item",
            DataType::Int32,
            true,
        ))))),
        Type::INT8_ARRAY => Ok(Some(DataType::List(Arc::new(Field::new(
            "item",
            DataType::Int64,
            true,
        ))))),
        Type::OID_ARRAY => Ok(Some(DataType::List(Arc::new(Field::new(
            "item",
            DataType::UInt32,
            true,
        ))))),
        Type::FLOAT4_ARRAY => Ok(Some(DataType::List(Arc::new(Field::new(
            "item",
            DataType::Float32,
            true,
        ))))),
        Type::FLOAT8_ARRAY => Ok(Some(DataType::List(Arc::new(Field::new(
            "item",
            DataType::Float64,
            true,
        ))))),
        Type::TEXT_ARRAY => Ok(Some(DataType::List(Arc::new(Field::new(
            "item",
            DataType::Utf8,
            true,
        ))))),
        Type::BOOL_ARRAY => Ok(Some(DataType::List(Arc::new(Field::new(
            "item",
            DataType::Boolean,
            true,
        ))))),
        Type::BYTEA_ARRAY => Ok(Some(DataType::List(Arc::new(Field::new(
            "item",
            DataType::Binary,
            true,
        ))))),
        _ if matches!(column_type.name(), "geometry" | "geography") => Ok(Some(DataType::Binary)),
        _ if matches!(column_type.name(), "_geometry" | "_geography") => Ok(Some(DataType::List(
            Arc::new(Field::new("item", DataType::Binary, true)),
        ))),
        _ => match *column_type.kind() {
            Kind::Composite(ref fields) => {
                let mut arrow_fields = Vec::new();
                for field in fields {
                    let field_name = field.name();
                    let field_type = map_column_type_to_data_type(field.type_(), field_name)?;
                    match field_type {
                        Some(field_type) => {
                            arrow_fields.push(Field::new(field_name, field_type, true));
                        }
                        None => {
                            return UnsupportedDataTypeSnafu {
                                data_type: field.type_().to_string(),
                                field_name: field_name.to_string(),
                            }
                            .fail();
                        }
                    }
                }
                Ok(Some(DataType::Struct(arrow_fields.into())))
            }
            Kind::Enum(_) => Ok(Some(DataType::Dictionary(
                Box::new(DataType::Int8),
                Box::new(DataType::Utf8),
            ))),
            _ => UnsupportedDataTypeSnafu {
                data_type: column_type.to_string(),
                field_name: field_name.to_string(),
            }
            .fail(),
        },
    }
}

pub(crate) fn map_data_type_to_column_type_postgres(
    data_type: &DataType,
    table_name: &str,
    field_name: &str,
) -> ColumnType {
    match data_type {
        DataType::Struct(_) => ColumnType::Custom(SeaRc::new(Alias::new(
            get_postgres_composite_type_name(table_name, field_name),
        ))),
        _ => map_data_type_to_column_type(data_type),
    }
}

#[must_use]
pub(crate) fn get_postgres_composite_type_name(table_name: &str, field_name: &str) -> String {
    format!("struct_{table_name}_{field_name}")
}
// interval_send - Postgres C (https://github.com/postgres/postgres/blob/master/src/backend/utils/adt/timestamp.c#L1032)
// interval values are internally stored as three integral fields: months, days, and microseconds
struct IntervalFromSql {
    time: i64,
    day: i32,
    month: i32,
}

impl<'a> FromSql<'a> for IntervalFromSql {
    fn from_sql(
        _ty: &Type,
        raw: &'a [u8],
    ) -> std::prelude::v1::Result<Self, Box<dyn std::error::Error + Sync + Send>> {
        let mut cursor = std::io::Cursor::new(raw);

        let time = cursor.read_i64::<BigEndian>()?;
        let day = cursor.read_i32::<BigEndian>()?;
        let month = cursor.read_i32::<BigEndian>()?;

        Ok(IntervalFromSql { time, day, month })
    }

    fn accepts(ty: &Type) -> bool {
        matches!(*ty, Type::INTERVAL)
    }
}

// cash_send - Postgres C (https://github.com/postgres/postgres/blob/bd8fe12ef3f727ed3658daf9b26beaf2b891e9bc/src/backend/utils/adt/cash.c#L603)
struct MoneyFromSql {
    cash_value: i64,
}

impl<'a> FromSql<'a> for MoneyFromSql {
    fn from_sql(
        _ty: &Type,
        raw: &'a [u8],
    ) -> std::prelude::v1::Result<Self, Box<dyn std::error::Error + Sync + Send>> {
        let mut cursor = std::io::Cursor::new(raw);
        let cash_value = cursor.read_i64::<BigEndian>()?;
        Ok(MoneyFromSql { cash_value })
    }

    fn accepts(ty: &Type) -> bool {
        matches!(*ty, Type::MONEY)
    }
}

struct EnumValueFromSql {
    enum_value: String,
}

impl<'a> FromSql<'a> for EnumValueFromSql {
    fn from_sql(
        _ty: &Type,
        raw: &'a [u8],
    ) -> Result<Self, Box<dyn std::error::Error + Sync + Send>> {
        let mut cursor = std::io::Cursor::new(raw);
        let mut enum_value = String::new();
        cursor.read_to_string(&mut enum_value)?;
        Ok(EnumValueFromSql { enum_value })
    }

    fn accepts(ty: &Type) -> bool {
        matches!(*ty.kind(), Kind::Enum(_))
    }
}

pub struct GeometryFromSql<'a> {
    wkb: &'a [u8],
}

impl<'a> FromSql<'a> for GeometryFromSql<'a> {
    fn from_sql(
        _ty: &Type,
        raw: &'a [u8],
    ) -> Result<Self, Box<dyn std::error::Error + Sync + Send>> {
        Ok(GeometryFromSql { wkb: raw })
    }

    fn accepts(ty: &Type) -> bool {
        matches!(ty.name(), "geometry" | "geography")
    }
}

<<<<<<< HEAD
struct XidFromSql {
    xid: u32,
}

impl<'a> FromSql<'a> for XidFromSql {
    fn from_sql(
        _ty: &Type,
        raw: &'a [u8],
    ) -> Result<Self, Box<dyn std::error::Error + Sync + Send>> {
        let mut cursor = std::io::Cursor::new(raw);
        let xid = cursor.read_u32::<BigEndian>()?;
        Ok(XidFromSql { xid })
    }

    fn accepts(ty: &Type) -> bool {
        matches!(*ty, Type::XID)
    }
}

fn get_decimal_column_precision_and_scale(
    column_name: &str,
    projected_schema: &SchemaRef,
) -> Option<(u8, i8)> {
    let field = projected_schema.field_with_name(column_name).ok()?;
    match field.data_type() {
        DataType::Decimal128(precision, scale) => Some((*precision, *scale)),
        _ => None,
    }
}

=======
>>>>>>> 9fa10f28
#[cfg(test)]
mod tests {
    use super::*;
    use chrono::NaiveTime;
    use datafusion::arrow::array::{Time64NanosecondArray, Time64NanosecondBuilder};
    use geo_types::{point, polygon, Geometry};
    use geozero::{CoordDimensions, ToWkb};
    use std::str::FromStr;

    #[allow(clippy::cast_possible_truncation)]
    #[tokio::test]
    async fn test_decimal_from_sql() {
        let positive_u16: Vec<u16> = vec![5, 3, 0, 5, 9345, 1293, 2903, 1293, 932];
        let positive_raw: Vec<u8> = positive_u16
            .iter()
            .flat_map(|&x| vec![(x >> 8) as u8, x as u8])
            .collect();
        let positive = Decimal::from_str("9345129329031293.0932").expect("Failed to parse decimal");
        let positive_result = Decimal::from_sql(&Type::NUMERIC, positive_raw.as_slice())
            .expect("Failed to run FromSql");
        assert_eq!(positive_result, positive);

        let negative_u16: Vec<u16> = vec![5, 3, 0x4000, 5, 9345, 1293, 2903, 1293, 932];
        let negative_raw: Vec<u8> = negative_u16
            .iter()
            .flat_map(|&x| vec![(x >> 8) as u8, x as u8])
            .collect();

        let negative =
            Decimal::from_str("-9345129329031293.0932").expect("Failed to parse decimal");
        let negative_result = Decimal::from_sql(&Type::NUMERIC, negative_raw.as_slice())
            .expect("Failed to run FromSql");
        assert_eq!(negative_result, negative);
    }

    #[test]
    fn test_interval_from_sql() {
        let positive_time: i64 = 123_123;
        let positive_day: i32 = 10;
        let positive_month: i32 = 2;

        let mut positive_raw: Vec<u8> = Vec::new();
        positive_raw.extend_from_slice(&positive_time.to_be_bytes());
        positive_raw.extend_from_slice(&positive_day.to_be_bytes());
        positive_raw.extend_from_slice(&positive_month.to_be_bytes());

        let positive_result = IntervalFromSql::from_sql(&Type::INTERVAL, positive_raw.as_slice())
            .expect("Failed to run FromSql");
        assert_eq!(positive_result.day, positive_day);
        assert_eq!(positive_result.time, positive_time);
        assert_eq!(positive_result.month, positive_month);

        let negative_time: i64 = -123_123;
        let negative_day: i32 = -10;
        let negative_month: i32 = -2;

        let mut negative_raw: Vec<u8> = Vec::new();
        negative_raw.extend_from_slice(&negative_time.to_be_bytes());
        negative_raw.extend_from_slice(&negative_day.to_be_bytes());
        negative_raw.extend_from_slice(&negative_month.to_be_bytes());

        let negative_result = IntervalFromSql::from_sql(&Type::INTERVAL, negative_raw.as_slice())
            .expect("Failed to run FromSql");
        assert_eq!(negative_result.day, negative_day);
        assert_eq!(negative_result.time, negative_time);
        assert_eq!(negative_result.month, negative_month);
    }

    #[test]
    fn test_money_from_sql() {
        let positive_cash_value: i64 = 123;
        let mut positive_raw: Vec<u8> = Vec::new();
        positive_raw.extend_from_slice(&positive_cash_value.to_be_bytes());

        let positive_result = MoneyFromSql::from_sql(&Type::MONEY, positive_raw.as_slice())
            .expect("Failed to run FromSql");
        assert_eq!(positive_result.cash_value, positive_cash_value);

        let negative_cash_value: i64 = -123;
        let mut negative_raw: Vec<u8> = Vec::new();
        negative_raw.extend_from_slice(&negative_cash_value.to_be_bytes());

        let negative_result = MoneyFromSql::from_sql(&Type::MONEY, negative_raw.as_slice())
            .expect("Failed to run FromSql");
        assert_eq!(negative_result.cash_value, negative_cash_value);
    }

    #[test]
    fn test_chrono_naive_time_to_time64nanosecond() {
        let chrono_naive_vec = vec![
            NaiveTime::from_hms_opt(10, 30, 00).unwrap_or_default(),
            NaiveTime::from_hms_opt(10, 45, 15).unwrap_or_default(),
        ];

        let time_array: Time64NanosecondArray = vec![
            (10 * 3600 + 30 * 60) * 1_000_000_000,
            (10 * 3600 + 45 * 60 + 15) * 1_000_000_000,
        ]
        .into();

        let mut builder = Time64NanosecondBuilder::new();
        for time in chrono_naive_vec {
            let timestamp: i64 = i64::from(time.num_seconds_from_midnight()) * 1_000_000_000
                + i64::from(time.nanosecond());
            builder.append_value(timestamp);
        }
        let converted_result = builder.finish();
        assert_eq!(converted_result, time_array);
    }

    #[test]
    fn test_geometry_from_sql() {
        let positive_geometry = Geometry::from(point! { x: 181.2, y: 51.79 })
            .to_wkb(CoordDimensions::xy())
            .unwrap();
        let mut positive_raw: Vec<u8> = Vec::new();
        positive_raw.extend_from_slice(&positive_geometry);

        let positive_result = GeometryFromSql::from_sql(
            &Type::new(
                "geometry".to_owned(),
                16462,
                Kind::Simple,
                "public".to_owned(),
            ),
            positive_raw.as_slice(),
        )
        .expect("Failed to run FromSql");
        assert_eq!(positive_result.wkb, positive_geometry);

        let positive_geometry = Geometry::from(polygon![
            (x: -111., y: 45.),
            (x: -111., y: 41.),
            (x: -104., y: 41.),
            (x: -104., y: 45.),
        ])
        .to_wkb(CoordDimensions::xy())
        .unwrap();
        let mut positive_raw: Vec<u8> = Vec::new();
        positive_raw.extend_from_slice(&positive_geometry);

        let positive_result = GeometryFromSql::from_sql(
            &Type::new(
                "geometry".to_owned(),
                16462,
                Kind::Simple,
                "public".to_owned(),
            ),
            positive_raw.as_slice(),
        )
        .expect("Failed to run FromSql");
        assert_eq!(positive_result.wkb, positive_geometry);
    }
}<|MERGE_RESOLUTION|>--- conflicted
+++ resolved
@@ -270,25 +270,7 @@
                     handle_primitive_type!(builder, Type::OID, UInt32Builder, u32, row, i);
                 }
                 Type::XID => {
-                    let Some(builder) = builder else {
-                        return NoBuilderForIndexSnafu { index: i }.fail();
-                    };
-                    let Some(builder) = builder.as_any_mut().downcast_mut::<UInt32Builder>() else {
-                        return FailedToDowncastBuilderSnafu {
-                            postgres_type: format!("{postgres_type}"),
-                        }
-                        .fail();
-                    };
-                    let v = row
-                        .try_get::<usize, Option<XidFromSql>>(i)
-                        .with_context(|_| FailedToGetRowValueSnafu { pg_type: Type::XID })?;
-
-                    match v {
-                        Some(v) => {
-                            builder.append_value(v.xid);
-                        }
-                        None => builder.append_null(),
-                    }
+                    handle_primitive_type!(builder, Type::XID, UInt32Builder, u32, row, i);
                 }
                 Type::FLOAT4 => {
                     handle_primitive_type!(builder, Type::FLOAT4, Float32Builder, f32, row, i);
@@ -1088,39 +1070,6 @@
     }
 }
 
-<<<<<<< HEAD
-struct XidFromSql {
-    xid: u32,
-}
-
-impl<'a> FromSql<'a> for XidFromSql {
-    fn from_sql(
-        _ty: &Type,
-        raw: &'a [u8],
-    ) -> Result<Self, Box<dyn std::error::Error + Sync + Send>> {
-        let mut cursor = std::io::Cursor::new(raw);
-        let xid = cursor.read_u32::<BigEndian>()?;
-        Ok(XidFromSql { xid })
-    }
-
-    fn accepts(ty: &Type) -> bool {
-        matches!(*ty, Type::XID)
-    }
-}
-
-fn get_decimal_column_precision_and_scale(
-    column_name: &str,
-    projected_schema: &SchemaRef,
-) -> Option<(u8, i8)> {
-    let field = projected_schema.field_with_name(column_name).ok()?;
-    match field.data_type() {
-        DataType::Decimal128(precision, scale) => Some((*precision, *scale)),
-        _ => None,
-    }
-}
-
-=======
->>>>>>> 9fa10f28
 #[cfg(test)]
 mod tests {
     use super::*;
