--- conflicted
+++ resolved
@@ -488,11 +488,8 @@
             None,
             Some(self.dialect.clone()),
             Some(cmd.constraints.clone()),
-<<<<<<< HEAD
             self.function_support.clone(),
-=======
             indexes,
->>>>>>> 7aa05392
         ));
 
         #[cfg(feature = "duckdb-federation")]
@@ -664,11 +661,8 @@
             cte,
             Some(self.dialect.clone()),
             None,
-<<<<<<< HEAD
             self.function_support.clone(),
-=======
             vec![],
->>>>>>> 7aa05392
         ));
 
         #[cfg(feature = "duckdb-federation")]
