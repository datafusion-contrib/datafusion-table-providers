--- conflicted
+++ resolved
@@ -1,22 +1,5 @@
 use crate::sql::db_connection_pool::DbConnectionPool;
 use crate::sql::sql_provider_datafusion::expr::Engine;
-<<<<<<< HEAD
-use crate::util::column_reference::ColumnReference;
-use crate::util::indexes::IndexType;
-use crate::util::supported_functions::FunctionSupport;
-use async_trait::async_trait;
-use datafusion::catalog::Session;
-use datafusion::common::Constraints;
-use datafusion::sql::unparser::dialect::Dialect;
-use futures::TryStreamExt;
-use std::collections::HashMap;
-use std::fmt::Display;
-use std::{any::Any, fmt, sync::Arc};
-
-use crate::sql::sql_provider_datafusion::{
-    get_stream, to_execution_error, Result as SqlResult, SqlExec, SqlTable,
-};
-=======
 use crate::sql::sql_provider_datafusion::{
     get_stream, to_execution_error, Result as SqlResult, SqlExec, SqlTable,
 };
@@ -27,7 +10,6 @@
 use datafusion::catalog::Session;
 use datafusion::common::Constraints;
 use datafusion::sql::unparser::dialect::Dialect;
->>>>>>> 9fa10f28
 use datafusion::{
     arrow::datatypes::SchemaRef,
     datasource::TableProvider,
@@ -51,13 +33,6 @@
     /// A mapping of table/view names to `DuckDB` functions that can instantiate a table (e.g. "`read_parquet`('`my_file.parquet`')").
     pub(crate) table_functions: Option<HashMap<String, String>>,
 
-<<<<<<< HEAD
-    /// Constraints on the table.
-    pub(crate) constraints: Option<Constraints>,
-
-    #[allow(dead_code)]
-=======
->>>>>>> 9fa10f28
     pub(crate) function_support: Option<FunctionSupport>,
 
     /// A list of indexes as expressed by columns reference in their index expressions.
@@ -92,13 +67,12 @@
             Some(Engine::DuckDB),
         )
         .with_dialect(dialect.unwrap_or(Arc::new(DuckDBDialect::new())))
-        .with_constraints_opt(constraints.clone())
+        .with_constraints_opt(constraints)
         .with_function_support(function_support.clone());
 
         Self {
             base_table,
             table_functions,
-            constraints,
             function_support,
             indexes,
         }
@@ -146,7 +120,7 @@
     }
 
     fn constraints(&self) -> Option<&Constraints> {
-        self.constraints.as_ref()
+        self.base_table.constraints()
     }
 
     async fn scan(
