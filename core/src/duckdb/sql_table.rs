use crate::sql::db_connection_pool::DbConnectionPool;
<<<<<<< HEAD
=======
use crate::sql::sql_provider_datafusion::expr::Engine;
use crate::util::supported_functions::FunctionSupport;
>>>>>>> b9eb6d19
use async_trait::async_trait;
use datafusion::catalog::Session;
use datafusion::sql::unparser::dialect::Dialect;
use futures::TryStreamExt;
use std::collections::HashMap;
use std::fmt::Display;
use std::{any::Any, fmt, sync::Arc};

use crate::sql::sql_provider_datafusion::{
    get_stream, to_execution_error, Result as SqlResult, SqlExec, SqlTable,
};
use crate::util::column_reference::ColumnReference;
use crate::util::indexes::IndexType;
use datafusion::{
    arrow::datatypes::SchemaRef,
    datasource::TableProvider,
    error::Result as DataFusionResult,
    execution::TaskContext,
    logical_expr::{Expr, TableProviderFilterPushDown, TableType},
    physical_plan::{
        stream::RecordBatchStreamAdapter, DisplayAs, DisplayFormatType, ExecutionPlan,
        PlanProperties, SendableRecordBatchStream,
    },
    sql::{unparser::dialect::DuckDBDialect, TableReference},
};

pub struct DuckDBTable<T: 'static, P: 'static> {
    pub(crate) base_table: SqlTable<T, P>,

    /// A mapping of table/view names to `DuckDB` functions that can instantiate a table (e.g. "`read_parquet`('`my_file.parquet`')").
    pub(crate) table_functions: Option<HashMap<String, String>>,

<<<<<<< HEAD
    /// Constraints on the table.
    pub(crate) constraints: Option<datafusion::common::Constraints>,
=======
    #[allow(dead_code)]
    pub(crate) function_support: Option<FunctionSupport>,

    /// A list of indexes as expressed by columns reference in their index expressions.
    pub(crate) indexes: Vec<(ColumnReference, IndexType)>,
>>>>>>> b9eb6d19
}

impl<T, P> std::fmt::Debug for DuckDBTable<T, P> {
    fn fmt(&self, f: &mut std::fmt::Formatter<'_>) -> std::fmt::Result {
        f.debug_struct("DuckDBTable")
            .field("base_table", &self.base_table)
            .finish()
    }
}

impl<T, P> DuckDBTable<T, P> {
    #[allow(clippy::too_many_arguments)]
    pub fn new_with_schema(
        pool: &Arc<dyn DbConnectionPool<T, P> + Send + Sync>,
        schema: impl Into<SchemaRef>,
        table_reference: impl Into<TableReference>,
        table_functions: Option<HashMap<String, String>>,
        dialect: Option<Arc<dyn Dialect + Send + Sync>>,
<<<<<<< HEAD
        constraints: Option<datafusion::common::Constraints>,
=======
        constraints: Option<Constraints>,
        #[allow(dead_code)]
        function_support: Option<FunctionSupport>,
        indexes: Vec<(ColumnReference, IndexType)>,
>>>>>>> b9eb6d19
    ) -> Self {
        let base_table = SqlTable::new_with_schema("duckdb", pool, schema, table_reference)
            .with_dialect(dialect.unwrap_or(Arc::new(DuckDBDialect::new())));

        Self {
            base_table,
            table_functions,
<<<<<<< HEAD
            constraints,
=======
            function_support,
            indexes,
>>>>>>> b9eb6d19
        }
    }

    fn create_physical_plan(
        &self,
        projections: Option<&Vec<usize>>,
        schema: &SchemaRef,
        filters: &[Expr],
        limit: Option<usize>,
    ) -> DataFusionResult<Arc<dyn ExecutionPlan>> {
<<<<<<< HEAD
        let sql = self.base_table.scan_to_sql(projections, filters, limit)?;
        Ok(Arc::new(DuckSqlExec::new(
=======
        let mut exec = DuckSqlExec::new(
>>>>>>> b9eb6d19
            projections,
            schema,
            self.base_table.clone_pool(),
<<<<<<< HEAD
            sql,
        )?))
=======
            filters,
            limit,
            self.table_functions.clone(),
            self.indexes.clone(),
        )?;

        // Don't use `Self::dialect()` as it will used `DefaultDialect` by default.
        if let Some(ref dialect) = self.base_table.dialect {
            exec = exec.with_dialect(Arc::clone(dialect));
        };

        Ok(Arc::new(exec))
>>>>>>> b9eb6d19
    }
}

#[async_trait]
impl<T, P> TableProvider for DuckDBTable<T, P> {
    fn as_any(&self) -> &dyn Any {
        self
    }

    fn schema(&self) -> SchemaRef {
        self.base_table.schema()
    }

    fn table_type(&self) -> TableType {
        self.base_table.table_type()
    }

    fn supports_filters_pushdown(
        &self,
        filters: &[&Expr],
    ) -> DataFusionResult<Vec<TableProviderFilterPushDown>> {
        self.base_table.supports_filters_pushdown(filters)
    }

    fn constraints(&self) -> Option<&datafusion::common::Constraints> {
        self.constraints.as_ref()
    }

    async fn scan(
        &self,
        _state: &dyn Session,
        projection: Option<&Vec<usize>>,
        filters: &[Expr],
        limit: Option<usize>,
    ) -> DataFusionResult<Arc<dyn ExecutionPlan>> {
        return self.create_physical_plan(projection, &self.schema(), filters, limit);
    }
}

impl<T, P> Display for DuckDBTable<T, P> {
    fn fmt(&self, f: &mut fmt::Formatter<'_>) -> fmt::Result {
        write!(f, "DuckDBTable {}", self.base_table.name())
    }
}

pub struct DuckSqlExec<T, P> {
    base_exec: SqlExec<T, P>,
    table_functions: Option<HashMap<String, String>>,
    indexes: Vec<(ColumnReference, IndexType)>,
    optimized_sql: Option<String>,
}

impl<T, P> Clone for DuckSqlExec<T, P> {
    fn clone(&self) -> Self {
        DuckSqlExec {
            base_exec: self.base_exec.clone(),
            table_functions: self.table_functions.clone(),
            indexes: self.indexes.clone(),
            optimized_sql: self.optimized_sql.clone(),
        }
    }
}

impl<T, P> DuckSqlExec<T, P> {
    #[allow(clippy::too_many_arguments)]
    fn new(
        projections: Option<&Vec<usize>>,
        schema: &SchemaRef,
        pool: Arc<dyn DbConnectionPool<T, P> + Send + Sync>,
<<<<<<< HEAD
        sql: String,
=======
        filters: &[Expr],
        limit: Option<usize>,
        table_functions: Option<HashMap<String, String>>,
        indexes: Vec<(ColumnReference, IndexType)>,
>>>>>>> b9eb6d19
    ) -> DataFusionResult<Self> {
        let base_exec = SqlExec::new(projections, schema, pool, sql)?;

        Ok(Self {
            base_exec,
<<<<<<< HEAD
            table_functions: None,
=======
            table_functions,
            indexes,
            optimized_sql: None,
>>>>>>> b9eb6d19
        })
    }

    pub fn with_dialect(mut self, dialect: Arc<dyn Dialect + Send + Sync>) -> Self {
        self.base_exec = self.base_exec.with_dialect(dialect);
        self
    }

    /// The SQL expression for this execution node. This may differ from `DuckSqlExec::base_sql`
    /// if rewritten by an optimization step.
    pub fn sql(&self) -> SqlResult<String> {
        if let Some(sql) = &self.optimized_sql {
            return Ok(sql.clone());
        }

        let sql = self.base_exec.sql()?;

        Ok(format!(
            "{cte_expr} {sql}",
            cte_expr = get_cte(&self.table_functions)
        ))
    }

    /// Indexes that may be bound for the SQL expression in this execution node
    pub fn indexes(&self) -> &Vec<(ColumnReference, IndexType)> {
        self.indexes.as_ref()
    }

    /// The unoptimized SQL expression for this execution node
    pub fn base_sql(&self) -> SqlResult<String> {
        self.base_exec.sql()
    }

    /// Use this method to bind an optimized SQL expression from a `PhysicalOptimizerRule`
    pub fn with_optimized_sql(mut self, sql: impl Into<String>) -> Self {
        self.optimized_sql = Some(sql.into());
        self
    }
}

impl<T, P> std::fmt::Debug for DuckSqlExec<T, P> {
    fn fmt(&self, f: &mut std::fmt::Formatter) -> std::fmt::Result {
        let sql = self.sql().unwrap_or_default();
        write!(f, "DuckSqlExec sql={sql}")
    }
}

impl<T, P> DisplayAs for DuckSqlExec<T, P> {
    fn fmt_as(&self, _t: DisplayFormatType, f: &mut fmt::Formatter) -> std::fmt::Result {
        let sql = self.sql().unwrap_or_default();
        write!(f, "DuckSqlExec sql={sql}")
    }
}

impl<T: 'static, P: 'static> ExecutionPlan for DuckSqlExec<T, P> {
    fn name(&self) -> &'static str {
        "DuckSqlExec"
    }

    fn as_any(&self) -> &dyn Any {
        self
    }

    fn schema(&self) -> SchemaRef {
        self.base_exec.schema()
    }

    fn properties(&self) -> &PlanProperties {
        self.base_exec.properties()
    }

    fn children(&self) -> Vec<&Arc<dyn ExecutionPlan>> {
        self.base_exec.children()
    }

    fn with_new_children(
        self: Arc<Self>,
        _children: Vec<Arc<dyn ExecutionPlan>>,
    ) -> DataFusionResult<Arc<dyn ExecutionPlan>> {
        Ok(self)
    }

    fn execute(
        &self,
        _partition: usize,
        _context: Arc<TaskContext>,
    ) -> DataFusionResult<SendableRecordBatchStream> {
        let sql = self.sql().map_err(to_execution_error)?;
        tracing::debug!("DuckSqlExec sql: {sql}");

        let schema = self.schema();

        let fut = get_stream(self.base_exec.clone_pool(), sql, Arc::clone(&schema));

        let stream = futures::stream::once(fut).try_flatten();
        Ok(Box::pin(RecordBatchStreamAdapter::new(schema, stream)))
    }
}

/// Create CTE expressions for all the table functions.
pub(crate) fn get_cte(table_functions: &Option<HashMap<String, String>>) -> String {
    if let Some(table_fn) = table_functions {
        let inner = table_fn
            .iter()
            .map(|(name, r#fn)| format!("{name} AS (SELECT * FROM {fn})"))
            .collect::<Vec<_>>()
            .join(", ");
        format!("WITH {inner} ")
    } else {
        String::new()
    }
}<|MERGE_RESOLUTION|>--- conflicted
+++ resolved
@@ -1,11 +1,11 @@
 use crate::sql::db_connection_pool::DbConnectionPool;
-<<<<<<< HEAD
-=======
 use crate::sql::sql_provider_datafusion::expr::Engine;
+use crate::util::column_reference::ColumnReference;
+use crate::util::indexes::IndexType;
 use crate::util::supported_functions::FunctionSupport;
->>>>>>> b9eb6d19
 use async_trait::async_trait;
 use datafusion::catalog::Session;
+use datafusion::common::Constraints;
 use datafusion::sql::unparser::dialect::Dialect;
 use futures::TryStreamExt;
 use std::collections::HashMap;
@@ -15,8 +15,6 @@
 use crate::sql::sql_provider_datafusion::{
     get_stream, to_execution_error, Result as SqlResult, SqlExec, SqlTable,
 };
-use crate::util::column_reference::ColumnReference;
-use crate::util::indexes::IndexType;
 use datafusion::{
     arrow::datatypes::SchemaRef,
     datasource::TableProvider,
@@ -36,16 +34,14 @@
     /// A mapping of table/view names to `DuckDB` functions that can instantiate a table (e.g. "`read_parquet`('`my_file.parquet`')").
     pub(crate) table_functions: Option<HashMap<String, String>>,
 
-<<<<<<< HEAD
     /// Constraints on the table.
-    pub(crate) constraints: Option<datafusion::common::Constraints>,
-=======
+    pub(crate) constraints: Option<Constraints>,
+
     #[allow(dead_code)]
     pub(crate) function_support: Option<FunctionSupport>,
 
     /// A list of indexes as expressed by columns reference in their index expressions.
     pub(crate) indexes: Vec<(ColumnReference, IndexType)>,
->>>>>>> b9eb6d19
 }
 
 impl<T, P> std::fmt::Debug for DuckDBTable<T, P> {
@@ -64,27 +60,28 @@
         table_reference: impl Into<TableReference>,
         table_functions: Option<HashMap<String, String>>,
         dialect: Option<Arc<dyn Dialect + Send + Sync>>,
-<<<<<<< HEAD
-        constraints: Option<datafusion::common::Constraints>,
-=======
         constraints: Option<Constraints>,
         #[allow(dead_code)]
         function_support: Option<FunctionSupport>,
         indexes: Vec<(ColumnReference, IndexType)>,
->>>>>>> b9eb6d19
     ) -> Self {
-        let base_table = SqlTable::new_with_schema("duckdb", pool, schema, table_reference)
-            .with_dialect(dialect.unwrap_or(Arc::new(DuckDBDialect::new())));
+        let base_table = SqlTable::new_with_schema(
+            "duckdb",
+            pool,
+            schema,
+            table_reference,
+            Some(Engine::DuckDB),
+        )
+        .with_dialect(dialect.unwrap_or(Arc::new(DuckDBDialect::new())))
+        .with_constraints_opt(constraints.clone())
+        .with_function_support(function_support.clone());
 
         Self {
             base_table,
             table_functions,
-<<<<<<< HEAD
             constraints,
-=======
             function_support,
             indexes,
->>>>>>> b9eb6d19
         }
     }
 
@@ -95,32 +92,16 @@
         filters: &[Expr],
         limit: Option<usize>,
     ) -> DataFusionResult<Arc<dyn ExecutionPlan>> {
-<<<<<<< HEAD
-        let sql = self.base_table.scan_to_sql(projections, filters, limit)?;
         Ok(Arc::new(DuckSqlExec::new(
-=======
-        let mut exec = DuckSqlExec::new(
->>>>>>> b9eb6d19
             projections,
             schema,
+            &self.base_table.table_reference,
             self.base_table.clone_pool(),
-<<<<<<< HEAD
-            sql,
-        )?))
-=======
             filters,
             limit,
             self.table_functions.clone(),
             self.indexes.clone(),
-        )?;
-
-        // Don't use `Self::dialect()` as it will used `DefaultDialect` by default.
-        if let Some(ref dialect) = self.base_table.dialect {
-            exec = exec.with_dialect(Arc::clone(dialect));
-        };
-
-        Ok(Arc::new(exec))
->>>>>>> b9eb6d19
+        )?))
     }
 }
 
@@ -145,7 +126,7 @@
         self.base_table.supports_filters_pushdown(filters)
     }
 
-    fn constraints(&self) -> Option<&datafusion::common::Constraints> {
+    fn constraints(&self) -> Option<&Constraints> {
         self.constraints.as_ref()
     }
 
@@ -189,33 +170,29 @@
     fn new(
         projections: Option<&Vec<usize>>,
         schema: &SchemaRef,
+        table_reference: &TableReference,
         pool: Arc<dyn DbConnectionPool<T, P> + Send + Sync>,
-<<<<<<< HEAD
-        sql: String,
-=======
         filters: &[Expr],
         limit: Option<usize>,
         table_functions: Option<HashMap<String, String>>,
         indexes: Vec<(ColumnReference, IndexType)>,
->>>>>>> b9eb6d19
     ) -> DataFusionResult<Self> {
-        let base_exec = SqlExec::new(projections, schema, pool, sql)?;
+        let base_exec = SqlExec::new(
+            projections,
+            schema,
+            table_reference,
+            pool,
+            filters,
+            limit,
+            Some(Engine::DuckDB),
+        )?;
 
         Ok(Self {
             base_exec,
-<<<<<<< HEAD
-            table_functions: None,
-=======
             table_functions,
             indexes,
             optimized_sql: None,
->>>>>>> b9eb6d19
         })
-    }
-
-    pub fn with_dialect(mut self, dialect: Arc<dyn Dialect + Send + Sync>) -> Self {
-        self.base_exec = self.base_exec.with_dialect(dialect);
-        self
     }
 
     /// The SQL expression for this execution node. This may differ from `DuckSqlExec::base_sql`
