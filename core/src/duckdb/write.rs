use std::time::{SystemTime, UNIX_EPOCH};
use std::{any::Any, fmt, sync::Arc};

use crate::duckdb::DuckDB;
use crate::sql::db_connection_pool::duckdbpool::DuckDbConnectionPool;
use crate::util::{
    constraints,
    on_conflict::OnConflict,
    retriable_error::{check_and_mark_retriable_error, to_retriable_data_write_error},
};
use arrow::array::RecordBatchReader;
use arrow::ffi_stream::FFI_ArrowArrayStream;
use arrow::{array::RecordBatch, datatypes::SchemaRef};
use arrow_schema::ArrowError;
use async_trait::async_trait;
use datafusion::catalog::Session;
use datafusion::common::{Constraints, SchemaExt};
use datafusion::datasource::sink::{DataSink, DataSinkExec};
use datafusion::logical_expr::dml::InsertOp;
use datafusion::{
    datasource::{TableProvider, TableType},
    error::DataFusionError,
    execution::{SendableRecordBatchStream, TaskContext},
    logical_expr::Expr,
    physical_plan::{metrics::MetricsSet, DisplayAs, DisplayFormatType, ExecutionPlan},
};
use duckdb::Transaction;
use futures::StreamExt;
use snafu::prelude::*;
use tokio::sync::mpsc::{self, Receiver, Sender};
use tokio::task::JoinHandle;

use super::creator::{TableDefinition, TableManager, ViewCreator};
use super::write_settings::DuckDBWriteSettings;
use super::{to_datafusion_error, RelationName};

/// A callback handler that is invoked after data has been successfully written to a DuckDB table
/// but before the transaction is committed.
///
/// The handler executes within the same transaction as the data write operation. This means:
/// - Any operations performed by the handler are atomic with the data write
/// - If the handler returns an error, both the handler's operations and the data write are rolled back
/// - The handler has access to the newly written data for queries and validations
pub type WriteCompletionHandler = Arc<
    dyn Fn(&Transaction<'_>, &TableManager, &SchemaRef, u64) -> datafusion::common::Result<()>
        + Send
        + Sync
        + 'static,
>;

// checking schemas are equivalent is disabled because it incorrectly marks single-level list fields are different when the name of the field is different
// e.g. List(Field { name: 'a', data_type: Int32 }) != List(Field { name: 'b', data_type: Int32 })
// but, in this case, they are actually equivalent because the field name does not matter for the schema.
// related: https://github.com/apache/arrow-rs/issues/6733#issuecomment-2482582556
const SCHEMA_EQUIVALENCE_ENABLED: bool = false;

#[derive(Default)]
pub struct DuckDBTableWriterBuilder {
    read_provider: Option<Arc<dyn TableProvider>>,
    pool: Option<Arc<DuckDbConnectionPool>>,
    on_conflict: Option<OnConflict>,
    table_definition: Option<Arc<TableDefinition>>,
    on_data_written: Option<WriteCompletionHandler>,
    write_settings: Option<DuckDBWriteSettings>,
}

impl DuckDBTableWriterBuilder {
    #[must_use]
    pub fn new() -> Self {
        Self::default()
    }

    #[must_use]
    pub fn with_read_provider(mut self, read_provider: Arc<dyn TableProvider>) -> Self {
        self.read_provider = Some(read_provider);
        self
    }

    #[must_use]
    pub fn with_pool(mut self, pool: Arc<DuckDbConnectionPool>) -> Self {
        self.pool = Some(pool);
        self
    }

    #[must_use]
    pub fn set_on_conflict(mut self, on_conflict: Option<OnConflict>) -> Self {
        self.on_conflict = on_conflict;
        self
    }

    #[must_use]
    pub fn with_table_definition(mut self, table_definition: TableDefinition) -> Self {
        self.table_definition = Some(Arc::new(table_definition));
        self
    }

    #[must_use]
    pub fn with_on_data_written(mut self, on_data_written: WriteCompletionHandler) -> Self {
        self.on_data_written = Some(on_data_written);
        self
    }

    #[must_use]
    pub fn with_write_settings(mut self, write_settings: DuckDBWriteSettings) -> Self {
        self.write_settings = Some(write_settings);
        self
    }

    /// Builds a `DuckDBTableWriter` from the provided configuration.
    ///
    /// # Errors
    ///
    /// Returns an error if any of the required fields are missing:
    /// - `read_provider`
    /// - `pool`
    /// - `table_definition`
    pub fn build(self) -> super::Result<DuckDBTableWriter> {
        let Some(read_provider) = self.read_provider else {
            return Err(super::Error::MissingReadProvider);
        };

        let Some(pool) = self.pool else {
            return Err(super::Error::MissingPool);
        };

        let Some(table_definition) = self.table_definition else {
            return Err(super::Error::MissingTableDefinition);
        };

        Ok(DuckDBTableWriter {
            read_provider,
            on_conflict: self.on_conflict,
            table_definition,
            pool,
            on_data_written: self.on_data_written,
            write_settings: self.write_settings.unwrap_or_default(),
        })
    }
}

#[derive(Clone)]
pub struct DuckDBTableWriter {
    pub read_provider: Arc<dyn TableProvider>,
    pool: Arc<DuckDbConnectionPool>,
    table_definition: Arc<TableDefinition>,
    on_conflict: Option<OnConflict>,
    on_data_written: Option<WriteCompletionHandler>,
    write_settings: DuckDBWriteSettings,
}

impl std::fmt::Debug for DuckDBTableWriter {
    fn fmt(&self, f: &mut std::fmt::Formatter<'_>) -> std::fmt::Result {
        f.debug_struct("DuckDBTableWriter")
            .field("read_provider", &self.read_provider)
            .field("pool", &self.pool)
            .field("table_definition", &self.table_definition)
            .field("on_conflict", &self.on_conflict)
            .field(
                "on_data_written",
                &self
                    .on_data_written
                    .as_ref()
                    .map_or("None", |_| "Some(callback)"),
            )
            .field("write_settings", &self.write_settings)
            .finish()
    }
}

impl DuckDBTableWriter {
    #[must_use]
    pub fn pool(&self) -> Arc<DuckDbConnectionPool> {
        Arc::clone(&self.pool)
    }

    #[must_use]
    pub fn table_definition(&self) -> Arc<TableDefinition> {
        Arc::clone(&self.table_definition)
    }

    #[must_use]
    pub fn on_conflict(&self) -> Option<&OnConflict> {
        self.on_conflict.as_ref()
    }

    #[must_use]
    pub fn write_settings(&self) -> &DuckDBWriteSettings {
        &self.write_settings
    }

    #[must_use]
    pub fn with_on_data_written_handler(mut self, on_data_written: WriteCompletionHandler) -> Self {
        self.on_data_written = Some(on_data_written);
        self
    }
}

#[async_trait]
impl TableProvider for DuckDBTableWriter {
    fn as_any(&self) -> &dyn Any {
        self
    }

    fn schema(&self) -> SchemaRef {
        self.read_provider.schema()
    }

    fn table_type(&self) -> TableType {
        TableType::Base
    }

    fn constraints(&self) -> Option<&Constraints> {
        self.table_definition.constraints()
    }

    async fn scan(
        &self,
        state: &dyn Session,
        projection: Option<&Vec<usize>>,
        filters: &[Expr],
        limit: Option<usize>,
    ) -> datafusion::error::Result<Arc<dyn ExecutionPlan>> {
        self.read_provider
            .scan(state, projection, filters, limit)
            .await
    }

    async fn insert_into(
        &self,
        _state: &dyn Session,
        input: Arc<dyn ExecutionPlan>,
        op: InsertOp,
    ) -> datafusion::error::Result<Arc<dyn ExecutionPlan>> {
        let mut sink = DuckDBDataSink::new(
            Arc::clone(&self.pool),
            Arc::clone(&self.table_definition),
            op,
            self.on_conflict.clone(),
            self.schema(),
        )
        .with_write_settings(self.write_settings.clone());

        if let Some(handler) = &self.on_data_written {
            sink = sink.with_on_data_written_handler(Arc::clone(handler));
        }

        Ok(Arc::new(DataSinkExec::new(input, Arc::new(sink), None)) as _)
    }
}

pub(crate) struct DuckDBDataSink {
    pool: Arc<DuckDbConnectionPool>,
    table_definition: Arc<TableDefinition>,
    overwrite: InsertOp,
    on_conflict: Option<OnConflict>,
    schema: SchemaRef,
    on_data_written: Option<WriteCompletionHandler>,
    write_settings: DuckDBWriteSettings,
}

#[async_trait]
impl DataSink for DuckDBDataSink {
    fn as_any(&self) -> &dyn Any {
        self
    }

    fn metrics(&self) -> Option<MetricsSet> {
        None
    }

    fn schema(&self) -> &SchemaRef {
        &self.schema
    }

    async fn write_all(
        &self,
        mut data: SendableRecordBatchStream,
        _context: &Arc<TaskContext>,
    ) -> datafusion::common::Result<u64> {
        let pool = Arc::clone(&self.pool);
        let table_definition = Arc::clone(&self.table_definition);
        let overwrite = self.overwrite;
        let on_conflict = self.on_conflict.clone();
        let on_data_written = self.on_data_written.clone();
        let write_settings = self.write_settings.clone();

        // Limit channel size to a maximum of 100 RecordBatches queued for cases when DuckDB is slower than the writer stream,
        // so that we don't significantly increase memory usage. After the maximum RecordBatches are queued, the writer stream will wait
        // until DuckDB is able to process more data.
        let (batch_tx, batch_rx): (Sender<RecordBatch>, Receiver<RecordBatch>) = mpsc::channel(100);

        // Since the main task/stream can be dropped or fail, we use a oneshot channel to signal that all data is received and we should commit the transaction
        let (notify_commit_transaction, on_commit_transaction) = tokio::sync::oneshot::channel();

        let schema = data.schema();

        let duckdb_write_handle: JoinHandle<datafusion::common::Result<u64>> =
            tokio::task::spawn_blocking(move || {
                let num_rows = match overwrite {
                    InsertOp::Overwrite => insert_overwrite(
                        pool,
                        &table_definition,
                        batch_rx,
                        on_conflict.as_ref(),
                        on_data_written.as_ref(),
                        on_commit_transaction,
                        schema,
                        &write_settings,
                    )?,
                    InsertOp::Append | InsertOp::Replace => insert_append(
                        pool,
                        &table_definition,
                        batch_rx,
                        on_conflict.as_ref(),
                        on_data_written.as_ref(),
                        on_commit_transaction,
                        schema,
                        &write_settings,
                    )?,
                };

                Ok(num_rows)
            });

        while let Some(batch) = data.next().await {
            let batch = batch.map_err(check_and_mark_retriable_error)?;

<<<<<<< HEAD
            // Skip constraint validation for Overwrite operations since we're replacing all data
            // and uniqueness constraints don't apply to the incoming data in isolation.
            let batches = if self.overwrite == InsertOp::Overwrite {
                vec![batch]
            } else if let Some(constraints) = self.table_definition.constraints() {
=======
            if let Some(constraints) = self.table_definition.constraints() {
>>>>>>> ec6121d3
                constraints::validate_batch_with_constraints(
                    vec![batch.clone()],
                    constraints,
                    &crate::util::constraints::UpsertOptions::default(),
                )
                .await
                .context(super::ConstraintViolationSnafu)
                .map_err(to_datafusion_error)?;
            }

            if let Err(send_error) = batch_tx.send(batch).await {
                match duckdb_write_handle.await {
                    Err(join_error) => {
                        return Err(DataFusionError::Execution(format!(
                            "Error writing to DuckDB: {join_error}"
                        )));
                    }
                    Ok(Err(datafusion_error)) => {
                        return Err(datafusion_error);
                    }
                    _ => {
                        return Err(DataFusionError::Execution(format!(
                            "Unable to send RecordBatch to DuckDB writer: {send_error}"
                        )))
                    }
                };
            }
        }

        if notify_commit_transaction.send(()).is_err() {
            return Err(DataFusionError::Execution(
                "Unable to send message to commit transaction to DuckDB writer.".to_string(),
            ));
        };

        // Drop the sender to signal the receiver that no more data is coming
        drop(batch_tx);

        match duckdb_write_handle.await {
            Ok(result) => result,
            Err(e) => Err(DataFusionError::Execution(format!(
                "Error writing to DuckDB: {e}"
            ))),
        }
    }
}

impl DuckDBDataSink {
    pub(crate) fn new(
        pool: Arc<DuckDbConnectionPool>,
        table_definition: Arc<TableDefinition>,
        overwrite: InsertOp,
        on_conflict: Option<OnConflict>,
        schema: SchemaRef,
    ) -> Self {
        Self {
            pool,
            table_definition,
            overwrite,
            on_conflict,
            schema,
            on_data_written: None,
            write_settings: DuckDBWriteSettings::default(),
        }
    }

    #[must_use]
    pub fn with_on_data_written_handler(mut self, handler: WriteCompletionHandler) -> Self {
        self.on_data_written = Some(handler);
        self
    }

    #[must_use]
    pub fn with_write_settings(mut self, write_settings: DuckDBWriteSettings) -> Self {
        self.write_settings = write_settings;
        self
    }
}

impl std::fmt::Debug for DuckDBDataSink {
    fn fmt(&self, f: &mut std::fmt::Formatter) -> std::fmt::Result {
        write!(f, "DuckDBDataSink")
    }
}

impl DisplayAs for DuckDBDataSink {
    fn fmt_as(&self, _t: DisplayFormatType, f: &mut fmt::Formatter) -> std::fmt::Result {
        write!(f, "DuckDBDataSink")
    }
}

#[allow(clippy::too_many_arguments)]
fn insert_append(
    pool: Arc<DuckDbConnectionPool>,
    table_definition: &Arc<TableDefinition>,
    batch_rx: Receiver<RecordBatch>,
    on_conflict: Option<&OnConflict>,
    on_data_written: Option<&WriteCompletionHandler>,
    mut on_commit_transaction: tokio::sync::oneshot::Receiver<()>,
    schema: SchemaRef,
    write_settings: &DuckDBWriteSettings,
) -> datafusion::common::Result<u64> {
    let mut db_conn = pool
        .connect_sync()
        .context(super::DbConnectionPoolSnafu)
        .map_err(to_retriable_data_write_error)?;

    let duckdb_conn = DuckDB::duckdb_conn(&mut db_conn).map_err(to_retriable_data_write_error)?;

    let tx = duckdb_conn
        .conn
        .transaction()
        .context(super::UnableToBeginTransactionSnafu)
        .map_err(to_retriable_data_write_error)?;

    let append_table = TableManager::new(Arc::clone(table_definition))
        .with_internal(false)
        .map_err(to_retriable_data_write_error)?;

    let should_have_indexes = !append_table.indexes_vec().is_empty();
    let has_indexes = !append_table
        .current_indexes(&tx)
        .map_err(to_retriable_data_write_error)?
        .is_empty();
    let is_empty_table = append_table
        .get_row_count(&tx)
        .map_err(to_retriable_data_write_error)?
        == 0;
    let should_apply_indexes = should_have_indexes && !has_indexes && is_empty_table;

    let append_table_schema = append_table
        .current_schema(&tx)
        .map_err(to_retriable_data_write_error)?;

    if SCHEMA_EQUIVALENCE_ENABLED && !schema.equivalent_names_and_types(&append_table_schema) {
        return Err(DataFusionError::Execution(
            "Schema of the append table does not match the schema of the new append data."
                .to_string(),
        ));
    }

    tracing::debug!(
        "Append load for {table_name}",
        table_name = append_table.table_name()
    );
    let num_rows = write_to_table(
        &append_table,
        &tx,
        Arc::clone(&schema),
        batch_rx,
        on_conflict,
    )
    .map_err(to_retriable_data_write_error)?;

    if let Some(callback) = on_data_written {
        callback(&tx, &append_table, &schema, num_rows)?;
    }

    if write_settings.recompute_statistics_on_write {
        execute_analyze_sql(&tx, &append_table.table_name().to_string());
    }

    on_commit_transaction
        .try_recv()
        .map_err(to_retriable_data_write_error)?;

    tx.commit()
        .context(super::UnableToCommitTransactionSnafu)
        .map_err(to_retriable_data_write_error)?;

    let tx = duckdb_conn
        .conn
        .transaction()
        .context(super::UnableToBeginTransactionSnafu)
        .map_err(to_datafusion_error)?;

    // apply indexes if new table
    if should_apply_indexes {
        tracing::debug!(
            "Load for table {table_name} complete, applying constraints and indexes.",
            table_name = append_table.table_name()
        );

        append_table
            .create_indexes(&tx)
            .map_err(to_retriable_data_write_error)?;
    }

    let primary_keys_match = append_table
        .verify_primary_keys_match(&append_table, &tx)
        .map_err(to_retriable_data_write_error)?;
    let indexes_match = append_table
        .verify_indexes_match(&append_table, &tx)
        .map_err(to_retriable_data_write_error)?;

    if !primary_keys_match {
        return Err(DataFusionError::Execution(
            "Primary keys do not match between the new table and the existing table.\nEnsure primary key configuration is the same as the existing table, or manually migrate the table.".to_string(),
        ));
    }

    if !indexes_match {
        return Err(DataFusionError::Execution(
            "Indexes do not match between the new table and the existing table.\nEnsure index configuration is the same as the existing table, or manually migrate the table.".to_string(),
        ));
    }

    tx.commit()
        .context(super::UnableToCommitTransactionSnafu)
        .map_err(to_retriable_data_write_error)?;

    Ok(num_rows)
}

#[allow(clippy::too_many_lines)]
#[allow(clippy::too_many_arguments)]
fn insert_overwrite(
    pool: Arc<DuckDbConnectionPool>,
    table_definition: &Arc<TableDefinition>,
    batch_rx: Receiver<RecordBatch>,
    on_conflict: Option<&OnConflict>,
    on_data_written: Option<&WriteCompletionHandler>,
    mut on_commit_transaction: tokio::sync::oneshot::Receiver<()>,
    schema: SchemaRef,
    write_settings: &DuckDBWriteSettings,
) -> datafusion::common::Result<u64> {
    let cloned_pool = Arc::clone(&pool);
    let mut db_conn = pool
        .connect_sync()
        .context(super::DbConnectionPoolSnafu)
        .map_err(to_retriable_data_write_error)?;

    let duckdb_conn = DuckDB::duckdb_conn(&mut db_conn).map_err(to_retriable_data_write_error)?;

    let tx = duckdb_conn
        .conn
        .transaction()
        .context(super::UnableToBeginTransactionSnafu)
        .map_err(to_retriable_data_write_error)?;

    let new_table = TableManager::new(Arc::clone(table_definition))
        .with_internal(true)
        .map_err(to_retriable_data_write_error)?;

    new_table
        .create_table_without_constraints(cloned_pool, &tx)
        .map_err(to_retriable_data_write_error)?;

    let existing_tables = new_table
        .list_other_internal_tables(&tx)
        .map_err(to_retriable_data_write_error)?;
    let base_table = new_table
        .base_table(&tx)
        .map_err(to_retriable_data_write_error)?;
    let last_table = match (existing_tables.last(), base_table.as_ref()) {
        (Some(internal_table), Some(base_table)) => {
            return Err(DataFusionError::Execution(
                format!("Failed to insert data for DuckDB - both an internal table and definition base table were found.\nManual table migration is required - delete the table '{internal_table}' or '{base_table}' and try again.",
                internal_table = internal_table.0.table_name(),
                base_table = base_table.table_name())));
        }
        (Some((table, _)), None) | (None, Some(table)) => Some(table),
        (None, None) => None,
    };

    if let Some(last_table) = last_table {
        let should_have_indexes = !last_table.indexes_vec().is_empty();
        let has_indexes = !last_table
            .current_indexes(&tx)
            .map_err(to_retriable_data_write_error)?
            .is_empty();
        let is_empty_table = last_table
            .get_row_count(&tx)
            .map_err(to_retriable_data_write_error)?
            == 0;
        let should_apply_indexes = should_have_indexes && !has_indexes && is_empty_table;

        let last_table_schema = last_table
            .current_schema(&tx)
            .map_err(to_retriable_data_write_error)?;
        let new_table_schema = new_table
            .current_schema(&tx)
            .map_err(to_retriable_data_write_error)?;

        if SCHEMA_EQUIVALENCE_ENABLED
            && !new_table_schema.equivalent_names_and_types(&last_table_schema)
        {
            return Err(DataFusionError::Execution(
                "Schema does not match between the new table and the existing table.".to_string(),
            ));
        }

        // Note: We skip primary key verification for insert_overwrite because
        // the internal staging table is intentionally created without constraints
        // to allow loading data with potential duplicates.
        if !should_apply_indexes {
            // Only verify indexes match, skip primary key verification
            let indexes_match = new_table
                .verify_indexes_match(last_table, &tx)
                .map_err(to_retriable_data_write_error)?;

            if !indexes_match {
                return Err(DataFusionError::Execution(
                    "Indexes do not match between the new table and the existing table.\nEnsure index configuration is the same as the existing table, or manually migrate the table.".to_string(),
                ));
            }
        }
    }

    tracing::debug!("Initial load for {}", new_table.table_name());
    let num_rows = write_to_table(&new_table, &tx, Arc::clone(&schema), batch_rx, on_conflict)
        .map_err(to_retriable_data_write_error)?;

    on_commit_transaction
        .try_recv()
        .map_err(to_retriable_data_write_error)?;

    if let Some(base_table) = base_table {
        base_table
            .delete_table(&tx)
            .map_err(to_retriable_data_write_error)?;
    }

    new_table
        .create_view(&tx)
        .map_err(to_retriable_data_write_error)?;

    if let Some(callback) = on_data_written {
        callback(&tx, &new_table, &schema, num_rows)?;
    }

    if write_settings.recompute_statistics_on_write {
        execute_analyze_sql(&tx, &new_table.table_name().to_string());
    }

    tx.commit()
        .context(super::UnableToCommitTransactionSnafu)
        .map_err(to_retriable_data_write_error)?;

    tracing::debug!(
        "Load for table {table_name} complete, applying constraints and indexes.",
        table_name = new_table.table_name()
    );

    let tx = duckdb_conn
        .conn
        .transaction()
        .context(super::UnableToBeginTransactionSnafu)
        .map_err(to_datafusion_error)?;

    for (table, _) in existing_tables {
        table
            .delete_table(&tx)
            .map_err(to_retriable_data_write_error)?;
    }

    // Apply constraints and indexes.
    new_table
        .create_indexes(&tx)
        .map_err(to_retriable_data_write_error)?;

    tx.commit()
        .context(super::UnableToCommitTransactionSnafu)
        .map_err(to_retriable_data_write_error)?;

    Ok(num_rows)
}

#[allow(clippy::doc_markdown)]
/// Writes a stream of ``RecordBatch``es to a DuckDB table.
fn write_to_table(
    table: &TableManager,
    tx: &Transaction<'_>,
    schema: SchemaRef,
    data_batches: Receiver<RecordBatch>,
    on_conflict: Option<&OnConflict>,
) -> datafusion::common::Result<u64> {
    let stream = FFI_ArrowArrayStream::new(Box::new(RecordBatchReaderFromStream::new(
        data_batches,
        schema,
    )));

    let current_ts = SystemTime::now()
        .duration_since(UNIX_EPOCH)
        .context(super::UnableToGetSystemTimeSnafu)
        .map_err(to_datafusion_error)?
        .as_millis();

    let view_name = format!("__scan_{}_{current_ts}", table.table_name());
    tx.register_arrow_scan_view(&view_name, &stream)
        .context(super::UnableToRegisterArrowScanViewSnafu)
        .map_err(to_datafusion_error)?;

    let view = ViewCreator::from_name(RelationName::new(view_name));
    let rows = view
        .insert_into(table, tx, on_conflict)
        .map_err(to_datafusion_error)?;
    view.drop(tx).map_err(to_datafusion_error)?;

    Ok(rows as u64)
}

/// Executes an ANALYZE statement to update query optimizer statistics.
/// This helps DuckDB's query planner generate better execution plans, especially after large data changes.
/// https://duckdb.org/docs/stable/sql/statements/analyze
///
/// Errors are logged but do not fail the operation since statistics updates are non-critical.
pub fn execute_analyze_sql(tx: &Transaction, table_name: &str) {
    // DuckDB doesn't support parameterized table names in the ANALYZE statement
    let analyze_sql = format!(r#"ANALYZE "{table_name}""#);
    tracing::debug!("Executing analyze SQL: {analyze_sql}");
    match tx.prepare(&analyze_sql) {
        Ok(mut stmt) => match stmt.execute([]) {
            Ok(_) => {
                tracing::debug!("Analyze SQL executed for table '{table_name}'");
            }
            Err(e) => {
                tracing::error!("Failed to execute analyze SQL for table '{table_name}': {e}");
            }
        },
        Err(e) => {
            tracing::error!("Failed to prepare analyze SQL for table '{table_name}': {e}");
        }
    }
}

struct RecordBatchReaderFromStream {
    stream: Receiver<RecordBatch>,
    schema: SchemaRef,
}

impl RecordBatchReaderFromStream {
    fn new(stream: Receiver<RecordBatch>, schema: SchemaRef) -> Self {
        Self { stream, schema }
    }
}

impl Iterator for RecordBatchReaderFromStream {
    type Item = Result<RecordBatch, ArrowError>;

    fn next(&mut self) -> Option<Self::Item> {
        self.stream.blocking_recv().map(Ok)
    }
}

impl RecordBatchReader for RecordBatchReaderFromStream {
    fn schema(&self) -> SchemaRef {
        Arc::clone(&self.schema)
    }
}

#[cfg(test)]
mod test {
    use arrow::array::{Int64Array, StringArray};
    use datafusion::physical_plan::memory::MemoryStream;

    use super::*;
    use crate::{
        duckdb::creator::tests::{get_basic_table_definition, get_mem_duckdb, init_tracing},
        util::{column_reference::ColumnReference, indexes::IndexType},
    };

    #[tokio::test]
    async fn test_write_to_table_overwrite_without_previous_table() {
        // Test scenario: Write to a table with overwrite mode without a previous table
        // Expected behavior: Data sink creates a new internal table, writes data to it, and creates a view with the table definition name

        let _guard = init_tracing(None);
        let pool = get_mem_duckdb();

        let table_definition = get_basic_table_definition();

        let duckdb_sink = DuckDBDataSink::new(
            Arc::clone(&pool),
            Arc::clone(&table_definition),
            InsertOp::Overwrite,
            None,
            table_definition.schema(),
        );
        let data_sink: Arc<dyn DataSink> = Arc::new(duckdb_sink);

        // id, name
        // 1, "a"
        // 2, "b"
        let batches = vec![RecordBatch::try_new(
            Arc::clone(&table_definition.schema()),
            vec![
                Arc::new(Int64Array::from(vec![Some(1), Some(2)])),
                Arc::new(StringArray::from(vec![Some("a"), Some("b")])),
            ],
        )
        .expect("should create a record batch")];

        let stream = Box::pin(
            MemoryStream::try_new(batches, table_definition.schema(), None).expect("to get stream"),
        );

        data_sink
            .write_all(stream, &Arc::new(TaskContext::default()))
            .await
            .expect("to write all");

        let mut conn = pool.connect_sync().expect("to connect");
        let duckdb = DuckDB::duckdb_conn(&mut conn).expect("to get duckdb conn");
        let tx = duckdb.conn.transaction().expect("to begin transaction");
        let mut internal_tables = table_definition
            .list_internal_tables(&tx)
            .expect("to list internal tables");
        assert_eq!(internal_tables.len(), 1);

        let table_name = internal_tables.pop().expect("should have a table").0;

        let rows = tx
            .query_row(&format!("SELECT COUNT(1) FROM {table_name}"), [], |row| {
                row.get::<_, i64>(0)
            })
            .expect("to get count");
        assert_eq!(rows, 2);

        // expect a view to be created with the table definition name
        let view_rows = tx
            .query_row(
                &format!(
                    "SELECT COUNT(1) FROM {view_name}",
                    view_name = table_definition.name()
                ),
                [],
                |row| row.get::<_, i64>(0),
            )
            .expect("to get count");

        assert_eq!(view_rows, 2);

        tx.rollback().expect("to rollback");
    }

    #[tokio::test]
    async fn test_write_to_table_overwrite_with_previous_base_table() {
        // Test scenario: Write to a table with overwrite mode with a previous base table
        // Expected behavior: Data sink creates a new internal table, writes data to it.
        // Before creating the view, the base table needs to get dropped as we need to create a view with the same name.

        let _guard = init_tracing(None);
        let pool = get_mem_duckdb();

        let table_definition = get_basic_table_definition();

        let cloned_pool = Arc::clone(&pool);
        let mut conn = cloned_pool.connect_sync().expect("to connect");
        let duckdb = DuckDB::duckdb_conn(&mut conn).expect("to get duckdb conn");
        let tx = duckdb.conn.transaction().expect("to begin transaction");

        // make an existing table to overwrite
        let overwrite_table = TableManager::new(Arc::clone(&table_definition))
            .with_internal(false)
            .expect("to create table");

        overwrite_table
            .create_table(Arc::clone(&pool), &tx)
            .expect("to create table");

        tx.execute(
            &format!(
                "INSERT INTO {table_name} VALUES (3, 'c')",
                table_name = overwrite_table.table_name()
            ),
            [],
        )
        .expect("to insert");

        tx.commit().expect("to commit");

        let duckdb_sink = DuckDBDataSink::new(
            Arc::clone(&pool),
            Arc::clone(&table_definition),
            InsertOp::Overwrite,
            None,
            table_definition.schema(),
        );
        let data_sink: Arc<dyn DataSink> = Arc::new(duckdb_sink);

        // id, name
        // 1, "a"
        // 2, "b"
        let batches = vec![RecordBatch::try_new(
            Arc::clone(&table_definition.schema()),
            vec![
                Arc::new(Int64Array::from(vec![Some(1), Some(2)])),
                Arc::new(StringArray::from(vec![Some("a"), Some("b")])),
            ],
        )
        .expect("should create a record batch")];

        let stream = Box::pin(
            MemoryStream::try_new(batches, table_definition.schema(), None).expect("to get stream"),
        );

        data_sink
            .write_all(stream, &Arc::new(TaskContext::default()))
            .await
            .expect("to write all");

        let mut conn = pool.connect_sync().expect("to connect");
        let duckdb = DuckDB::duckdb_conn(&mut conn).expect("to get duckdb conn");
        let tx = duckdb.conn.transaction().expect("to begin transaction");
        let mut internal_tables = table_definition
            .list_internal_tables(&tx)
            .expect("to list internal tables");
        assert_eq!(internal_tables.len(), 1);

        let table_name = internal_tables.pop().expect("should have a table").0;

        let rows = tx
            .query_row(&format!("SELECT COUNT(1) FROM {table_name}"), [], |row| {
                row.get::<_, i64>(0)
            })
            .expect("to get count");
        assert_eq!(rows, 2);

        let table_creator =
            TableManager::from_table_name(Arc::clone(&table_definition), table_name);
        let base_table = table_creator.base_table(&tx).expect("to get base table");

        assert!(base_table.is_none()); // base table should get deleted

        // expect a view to be created with the table definition name
        let view_rows = tx
            .query_row(
                &format!(
                    "SELECT COUNT(1) FROM {view_name}",
                    view_name = table_definition.name()
                ),
                [],
                |row| row.get::<_, i64>(0),
            )
            .expect("to get count");

        assert_eq!(view_rows, 2);

        tx.rollback().expect("to rollback");
    }

    #[tokio::test]
    async fn test_write_to_table_overwrite_with_previous_internal_table() {
        // Test scenario: Write to a table with overwrite mode with a previous base table
        // Expected behavior: Data sink creates a new internal table, writes data to it.
        // Before creating the view, the base table needs to get dropped as we need to create a view with the same name.

        let _guard = init_tracing(None);
        let pool = get_mem_duckdb();

        let table_definition = get_basic_table_definition();

        let cloned_pool = Arc::clone(&pool);
        let mut conn = cloned_pool.connect_sync().expect("to connect");
        let duckdb = DuckDB::duckdb_conn(&mut conn).expect("to get duckdb conn");
        let tx = duckdb.conn.transaction().expect("to begin transaction");

        // make an existing table to overwrite
        let overwrite_table = TableManager::new(Arc::clone(&table_definition))
            .with_internal(true)
            .expect("to create table");

        overwrite_table
            .create_table(Arc::clone(&pool), &tx)
            .expect("to create table");

        tx.execute(
            &format!(
                "INSERT INTO {table_name} VALUES (3, 'c')",
                table_name = overwrite_table.table_name()
            ),
            [],
        )
        .expect("to insert");

        tx.commit().expect("to commit");

        let duckdb_sink = DuckDBDataSink::new(
            Arc::clone(&pool),
            Arc::clone(&table_definition),
            InsertOp::Overwrite,
            None,
            table_definition.schema(),
        );
        let data_sink: Arc<dyn DataSink> = Arc::new(duckdb_sink);

        // id, name
        // 1, "a"
        // 2, "b"
        let batches = vec![RecordBatch::try_new(
            Arc::clone(&table_definition.schema()),
            vec![
                Arc::new(Int64Array::from(vec![Some(1), Some(2)])),
                Arc::new(StringArray::from(vec![Some("a"), Some("b")])),
            ],
        )
        .expect("should create a record batch")];

        let stream = Box::pin(
            MemoryStream::try_new(batches, table_definition.schema(), None).expect("to get stream"),
        );

        data_sink
            .write_all(stream, &Arc::new(TaskContext::default()))
            .await
            .expect("to write all");

        let mut conn = pool.connect_sync().expect("to connect");
        let duckdb = DuckDB::duckdb_conn(&mut conn).expect("to get duckdb conn");
        let tx = duckdb.conn.transaction().expect("to begin transaction");
        let mut internal_tables = table_definition
            .list_internal_tables(&tx)
            .expect("to list internal tables");
        assert_eq!(internal_tables.len(), 1);

        let table_name = internal_tables.pop().expect("should have a table").0;

        let rows = tx
            .query_row(&format!("SELECT COUNT(1) FROM {table_name}"), [], |row| {
                row.get::<_, i64>(0)
            })
            .expect("to get count");
        assert_eq!(rows, 2);

        // expect a view to be created with the table definition name
        let view_rows = tx
            .query_row(
                &format!(
                    "SELECT COUNT(1) FROM {view_name}",
                    view_name = table_definition.name()
                ),
                [],
                |row| row.get::<_, i64>(0),
            )
            .expect("to get count");

        assert_eq!(view_rows, 2);

        tx.rollback().expect("to rollback");
    }

    #[tokio::test]
    async fn test_write_to_table_append_with_previous_table() {
        // Test scenario: Write to a table with append mode with a previous table
        // Expected behavior: Data sink appends data to the existing table. No new internal table should be created.
        // The existing table is re-used.

        let _guard = init_tracing(None);
        let pool = get_mem_duckdb();

        let cloned_pool = Arc::clone(&pool);
        let mut conn = cloned_pool.connect_sync().expect("to connect");
        let duckdb = DuckDB::duckdb_conn(&mut conn).expect("to get duckdb conn");
        let tx = duckdb.conn.transaction().expect("to begin transaction");

        let table_definition = get_basic_table_definition();

        // make an existing table to append from
        let append_table = TableManager::new(Arc::clone(&table_definition))
            .with_internal(false)
            .expect("to create table");

        append_table
            .create_table(Arc::clone(&pool), &tx)
            .expect("to create table");

        tx.execute(
            &format!(
                "INSERT INTO {table_name} VALUES (3, 'c')",
                table_name = append_table.table_name()
            ),
            [],
        )
        .expect("to insert");

        tx.commit().expect("to commit");

        let duckdb_sink = DuckDBDataSink::new(
            Arc::clone(&pool),
            Arc::clone(&table_definition),
            InsertOp::Append,
            None,
            table_definition.schema(),
        );
        let data_sink: Arc<dyn DataSink> = Arc::new(duckdb_sink);

        // id, name
        // 1, "a"
        // 2, "b"
        let batches = vec![RecordBatch::try_new(
            Arc::clone(&table_definition.schema()),
            vec![
                Arc::new(Int64Array::from(vec![Some(1), Some(2)])),
                Arc::new(StringArray::from(vec![Some("a"), Some("b")])),
            ],
        )
        .expect("should create a record batch")];

        let stream = Box::pin(
            MemoryStream::try_new(batches, table_definition.schema(), None).expect("to get stream"),
        );

        data_sink
            .write_all(stream, &Arc::new(TaskContext::default()))
            .await
            .expect("to write all");

        let tx = duckdb.conn.transaction().expect("to begin transaction");

        let internal_tables = table_definition
            .list_internal_tables(&tx)
            .expect("to list internal tables");
        assert_eq!(internal_tables.len(), 0);

        let base_table = append_table
            .base_table(&tx)
            .expect("to get base table")
            .expect("should have a base table");

        let rows = tx
            .query_row(
                &format!(
                    "SELECT COUNT(1) FROM {table_name}",
                    table_name = base_table.table_name()
                ),
                [],
                |row| row.get::<_, i64>(0),
            )
            .expect("to get count");
        assert_eq!(rows, 3);

        tx.rollback().expect("to rollback");
    }

    #[tokio::test]
    async fn test_write_to_table_append_with_previous_table_needs_indexes() {
        // Test scenario: Write to a table with append mode with a previous table
        // Expected behavior: Data sink appends data to the existing table. No new internal table should be created.
        // The existing table is re-used.

        let _guard = init_tracing(None);
        let pool = get_mem_duckdb();

        let cloned_pool = Arc::clone(&pool);
        let mut conn = cloned_pool.connect_sync().expect("to connect");
        let duckdb = DuckDB::duckdb_conn(&mut conn).expect("to get duckdb conn");
        let tx = duckdb.conn.transaction().expect("to begin transaction");

        let schema = Arc::new(arrow::datatypes::Schema::new(vec![
            arrow::datatypes::Field::new("id", arrow::datatypes::DataType::Int64, false),
            arrow::datatypes::Field::new("name", arrow::datatypes::DataType::Utf8, false),
        ]));

        let table_definition = Arc::new(
            TableDefinition::new(RelationName::new("test_table"), Arc::clone(&schema))
                .with_indexes(
                    vec![(
                        ColumnReference::try_from("id").expect("valid column ref"),
                        IndexType::Enabled,
                    )]
                    .into_iter()
                    .collect(),
                ),
        );

        // make an existing table to append from
        let append_table = TableManager::new(Arc::clone(&table_definition))
            .with_internal(false)
            .expect("to create table");

        append_table
            .create_table(Arc::clone(&pool), &tx)
            .expect("to create table");

        // don't apply indexes, and leave the table empty to simulate a new table from TableProviderFactory::create()

        tx.commit().expect("to commit");

        let duckdb_sink = DuckDBDataSink::new(
            Arc::clone(&pool),
            Arc::clone(&table_definition),
            InsertOp::Append,
            None,
            table_definition.schema(),
        );
        let data_sink: Arc<dyn DataSink> = Arc::new(duckdb_sink);

        // id, name
        // 1, "a"
        // 2, "b"
        let batches = vec![RecordBatch::try_new(
            Arc::clone(&table_definition.schema()),
            vec![
                Arc::new(Int64Array::from(vec![Some(1), Some(2)])),
                Arc::new(StringArray::from(vec![Some("a"), Some("b")])),
            ],
        )
        .expect("should create a record batch")];

        let stream = Box::pin(
            MemoryStream::try_new(batches, table_definition.schema(), None).expect("to get stream"),
        );

        data_sink
            .write_all(stream, &Arc::new(TaskContext::default()))
            .await
            .expect("to write all");

        let tx = duckdb.conn.transaction().expect("to begin transaction");

        let internal_tables = table_definition
            .list_internal_tables(&tx)
            .expect("to list internal tables");
        assert_eq!(internal_tables.len(), 0);

        let base_table = append_table
            .base_table(&tx)
            .expect("to get base table")
            .expect("should have a base table");

        let rows = tx
            .query_row(
                &format!(
                    "SELECT COUNT(1) FROM {table_name}",
                    table_name = base_table.table_name()
                ),
                [],
                |row| row.get::<_, i64>(0),
            )
            .expect("to get count");
        assert_eq!(rows, 2);

        // at this point, indexes should be applied
        let indexes = append_table.current_indexes(&tx).expect("to get indexes");
        assert_eq!(indexes.len(), 1);

        tx.rollback().expect("to rollback");
    }

    #[tokio::test]
    async fn test_write_completion_custom_handler() {
        // Test scenario: Verify that the on_data_written callback signature is correct and callback is called during write_all
        // Expected behavior: The callback is executed, callback can delete data as part of append operation

        //Custom callback that removes records with id > 1
        let callback: WriteCompletionHandler = Arc::new(
            |tx: &Transaction<'_>,
             table_manager: &TableManager,
             schema: &SchemaRef,
             num_rows: u64| {
                assert!(!schema.fields().is_empty(), "Schema should have fields");
                assert_eq!(table_manager.table_name().to_string(), "test_table");
                assert_eq!(num_rows, 2, "Should have written 2 rows");
                let table_name = table_manager.table_name();
                tx.execute(&format!("DELETE FROM {table_name} WHERE id > 1"), [])
                    .map_err(|e| {
                        DataFusionError::Execution(format!(
                            "Failed to delete rows with id > 1: {e}"
                        ))
                    })?;
                Ok(())
            },
        );

        let _guard = init_tracing(None);
        let pool = get_mem_duckdb();

        let cloned_pool = Arc::clone(&pool);
        let mut conn = cloned_pool.connect_sync().expect("to connect");
        let duckdb = DuckDB::duckdb_conn(&mut conn).expect("to get duckdb conn");
        let tx = duckdb.conn.transaction().expect("to begin transaction");

        let schema = Arc::new(arrow::datatypes::Schema::new(vec![
            arrow::datatypes::Field::new("id", arrow::datatypes::DataType::Int64, false),
            arrow::datatypes::Field::new("name", arrow::datatypes::DataType::Utf8, false),
        ]));

        let table_definition = Arc::new(
            TableDefinition::new(RelationName::new("test_table"), Arc::clone(&schema))
                .with_indexes(
                    vec![(
                        ColumnReference::try_from("id").expect("valid column ref"),
                        IndexType::Enabled,
                    )]
                    .into_iter()
                    .collect(),
                ),
        );

        // make an existing table to append from
        let append_table = TableManager::new(Arc::clone(&table_definition))
            .with_internal(false)
            .expect("to create table");

        append_table
            .create_table(Arc::clone(&pool), &tx)
            .expect("to create table");

        // don't apply indexes, and leave the table empty to simulate a new table from TableProviderFactory::create()

        tx.commit().expect("to commit");

        let duckdb_sink = DuckDBDataSink::new(
            Arc::clone(&pool),
            Arc::clone(&table_definition),
            InsertOp::Append,
            None,
            table_definition.schema(),
        )
        .with_on_data_written_handler(callback);
        let data_sink: Arc<dyn DataSink> = Arc::new(duckdb_sink);

        // id, name
        // 1, "a"
        // 2, "b"
        let batches = vec![RecordBatch::try_new(
            Arc::clone(&table_definition.schema()),
            vec![
                Arc::new(Int64Array::from(vec![Some(1), Some(2)])),
                Arc::new(StringArray::from(vec![Some("a"), Some("b")])),
            ],
        )
        .expect("should create a record batch")];

        let stream = Box::pin(
            MemoryStream::try_new(batches, table_definition.schema(), None).expect("to get stream"),
        );

        data_sink
            .write_all(stream, &Arc::new(TaskContext::default()))
            .await
            .expect("to write all");

        let tx = duckdb.conn.transaction().expect("to begin transaction");

        let base_table = append_table
            .base_table(&tx)
            .expect("to get base table")
            .expect("should have a base table");

        let rows = tx
            .query_row(
                &format!(
                    "SELECT COUNT(1) FROM {table_name}",
                    table_name = base_table.table_name()
                ),
                [],
                |row| row.get::<_, i64>(0),
            )
            .expect("to get count");

        // Must be single row with id = 1 only
        assert_eq!(rows, 1);

        tx.rollback().expect("to rollback");
    }
}<|MERGE_RESOLUTION|>--- conflicted
+++ resolved
@@ -325,15 +325,11 @@
         while let Some(batch) = data.next().await {
             let batch = batch.map_err(check_and_mark_retriable_error)?;
 
-<<<<<<< HEAD
             // Skip constraint validation for Overwrite operations since we're replacing all data
             // and uniqueness constraints don't apply to the incoming data in isolation.
             let batches = if self.overwrite == InsertOp::Overwrite {
                 vec![batch]
             } else if let Some(constraints) = self.table_definition.constraints() {
-=======
-            if let Some(constraints) = self.table_definition.constraints() {
->>>>>>> ec6121d3
                 constraints::validate_batch_with_constraints(
                     vec![batch.clone()],
                     constraints,
