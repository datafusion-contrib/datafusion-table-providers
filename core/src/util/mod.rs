use snafu::prelude::*;
use std::hash::Hash;

use datafusion::common::DataFusionError;
use std::collections::HashMap;

use crate::UnsupportedTypeAction;

pub mod column_reference;
pub mod constraints;
pub mod indexes;
pub mod ns_lookup;
pub mod on_conflict;
pub mod retriable_error;
<<<<<<< HEAD
pub mod table_arg_replace;

=======
>>>>>>> b9eb6d19
#[cfg(any(feature = "sqlite", feature = "duckdb", feature = "postgres"))]
pub mod schema;
pub mod secrets;
pub mod supported_functions;
pub mod test;

#[derive(Debug, Snafu)]
pub enum Error {
    #[snafu(display("Unable to generate SQL: {source}"))]
    UnableToGenerateSQL {
        source: datafusion::error::DataFusionError,
    },
}

#[must_use]
pub fn hashmap_from_option_string<K, V>(hashmap_option_str: &str) -> HashMap<K, V>
where
    K: for<'a> From<&'a str> + Eq + Hash,
    V: for<'a> From<&'a str> + Default,
{
    hashmap_option_str
        .split(';')
        .map(|index| {
            let parts: Vec<&str> = index.split(':').collect();
            if parts.len() == 2 {
                (K::from(parts[0]), V::from(parts[1]))
            } else {
                (K::from(index), V::default())
            }
        })
        .collect()
}

#[must_use]
pub fn remove_prefix_from_hashmap_keys<V>(
    hashmap: HashMap<String, V>,
    prefix: &str,
) -> HashMap<String, V> {
    hashmap
        .into_iter()
        .map(|(key, value)| {
            let new_key = key
                .strip_prefix(prefix)
                .map_or(key.clone(), |s| s.to_string());
            (new_key, value)
        })
        .collect()
}

#[must_use]
pub fn to_datafusion_error<E>(error: E) -> DataFusionError
where
    E: std::error::Error + Send + Sync + 'static,
{
    DataFusionError::External(Box::new(error))
}

/// If the `UnsupportedTypeAction` is `Error` or `String`, the function will return an error.
/// If the `UnsupportedTypeAction` is `Warn`, the function will log a warning.
/// If the `UnsupportedTypeAction` is `Ignore`, the function will do nothing.
///
/// Used in the handling of unsupported schemas to determine if columns are removed or if the function should return an error.
///
/// Components that want to handle `UnsupportedTypeAction::String` via the component's own logic should handle it before calling this function.
///
/// # Errors
///
/// If the `UnsupportedTypeAction` is `Error` or `String` the function will return an error.
pub fn handle_unsupported_type_error<E>(
    unsupported_type_action: UnsupportedTypeAction,
    error: E,
) -> Result<(), E>
where
    E: std::error::Error + Send + Sync,
{
    match unsupported_type_action {
        UnsupportedTypeAction::Error | UnsupportedTypeAction::String => return Err(error),
        UnsupportedTypeAction::Warn => {
            tracing::warn!("{error}");
        }
        UnsupportedTypeAction::Ignore => {}
    };

    Ok(())
}

#[cfg(test)]
mod tests {
    use super::*;
    use std::collections::HashMap;

    #[test]
    fn test_remove_prefix() {
        let mut hashmap = HashMap::new();
        hashmap.insert("prefix_key1".to_string(), "value1".to_string());
        hashmap.insert("prefix_key2".to_string(), "value2".to_string());
        hashmap.insert("key3".to_string(), "value3".to_string());

        let result = remove_prefix_from_hashmap_keys(hashmap, "prefix_");

        let mut expected = HashMap::new();
        expected.insert("key1".to_string(), "value1".to_string());
        expected.insert("key2".to_string(), "value2".to_string());
        expected.insert("key3".to_string(), "value3".to_string());

        assert_eq!(result, expected);
    }

    #[test]
    fn test_no_prefix() {
        let mut hashmap = HashMap::new();
        hashmap.insert("key1".to_string(), "value1".to_string());
        hashmap.insert("key2".to_string(), "value2".to_string());

        let result = remove_prefix_from_hashmap_keys(hashmap, "prefix_");

        let mut expected = HashMap::new();
        expected.insert("key1".to_string(), "value1".to_string());
        expected.insert("key2".to_string(), "value2".to_string());

        assert_eq!(result, expected);
    }

    #[test]
    fn test_empty_hashmap() {
        let hashmap: HashMap<String, String> = HashMap::new();

        let result = remove_prefix_from_hashmap_keys(hashmap, "prefix_");

        let expected: HashMap<String, String> = HashMap::new();

        assert_eq!(result, expected);
    }

    #[test]
    fn test_full_prefix() {
        let mut hashmap = HashMap::new();
        hashmap.insert("prefix_".to_string(), "value1".to_string());
        hashmap.insert("prefix_key2".to_string(), "value2".to_string());

        let result = remove_prefix_from_hashmap_keys(hashmap, "prefix_");

        let mut expected = HashMap::new();
        expected.insert("".to_string(), "value1".to_string());
        expected.insert("key2".to_string(), "value2".to_string());

        assert_eq!(result, expected);
    }
}<|MERGE_RESOLUTION|>--- conflicted
+++ resolved
@@ -12,11 +12,7 @@
 pub mod ns_lookup;
 pub mod on_conflict;
 pub mod retriable_error;
-<<<<<<< HEAD
 pub mod table_arg_replace;
-
-=======
->>>>>>> b9eb6d19
 #[cfg(any(feature = "sqlite", feature = "duckdb", feature = "postgres"))]
 pub mod schema;
 pub mod secrets;
