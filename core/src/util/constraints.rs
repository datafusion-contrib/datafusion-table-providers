--- conflicted
+++ resolved
@@ -1,13 +1,20 @@
-use datafusion::arrow::{array::RecordBatch, datatypes::SchemaRef};
+use arrow::{
+    array::{Int64Array, RecordBatch},
+    datatypes::{DataType, Field, Schema, SchemaRef},
+};
 use datafusion::{
     common::{Constraint, Constraints},
     execution::context::SessionContext,
-    functions_aggregate::count::count,
-    logical_expr::{col, lit, utils::COUNT_STAR_EXPANSION},
+    functions_aggregate::{count::count, min_max::max_udaf},
+    logical_expr::{
+        col, expr::WindowFunctionParams, lit, utils::COUNT_STAR_EXPANSION, Expr, WindowFrame,
+        WindowFunctionDefinition,
+    },
     prelude::ident,
 };
 use futures::future;
 use snafu::prelude::*;
+use std::{fmt::Display, sync::Arc};
 
 #[derive(Debug, Snafu)]
 pub enum Error {
@@ -22,33 +29,139 @@
 
 pub type Result<T, E = Error> = std::result::Result<T, E>;
 
+const BATCH_ROW_NUMBER_COLUMN_NAME: &str = "__row_num";
+const MAX_ROW_NUMBER_COLUMN_NAME: &str = "__max_row_num";
+
+/// Configuration options for upsert behavior
+#[derive(Debug, Clone, Default, PartialEq)]
+pub struct UpsertOptions {
+    /// Remove duplicates after validation to resolve primary key conflicts
+    pub remove_duplicates: bool,
+    /// Use "last write wins" behavior - when duplicates are found, keep the row with the highest row number
+    pub last_write_wins: bool,
+}
+
+impl UpsertOptions {
+    /// Create a new instance with default settings
+    pub fn new() -> Self {
+        Self::default()
+    }
+
+    pub fn with_remove_duplicates(mut self, remove_duplicates: bool) -> Self {
+        self.remove_duplicates = remove_duplicates;
+        self
+    }
+
+    pub fn with_last_write_wins(mut self, last_write_wins: bool) -> Self {
+        self.last_write_wins = last_write_wins;
+        self
+    }
+
+    pub fn is_default(&self) -> bool {
+        !self.remove_duplicates && !self.last_write_wins
+    }
+}
+
+impl Display for UpsertOptions {
+    fn fmt(&self, f: &mut std::fmt::Formatter<'_>) -> std::fmt::Result {
+        let mut options = Vec::new();
+        if self.remove_duplicates {
+            options.push("remove_duplicates");
+        }
+        if self.last_write_wins {
+            options.push("last_write_wins");
+        }
+        write!(f, "{}", options.join(","))
+    }
+}
+
+impl TryFrom<&str> for UpsertOptions {
+    type Error = Error;
+
+    fn try_from(value: &str) -> std::result::Result<Self, Self::Error> {
+        let options = value.split(',').map(str::trim).collect::<Vec<_>>();
+        let mut upsert_options = Self::default();
+
+        for option in options {
+            match option {
+                "remove_duplicates" => upsert_options.remove_duplicates = true,
+                "last_write_wins" => upsert_options.last_write_wins = true,
+                "" => {}
+                _ => {
+                    return Err(Error::DataFusion {
+                        source: datafusion::error::DataFusionError::Plan(format!(
+                            "Unknown upsert option: {}",
+                            option
+                        )),
+                    });
+                }
+            }
+        }
+
+        Ok(upsert_options)
+    }
+}
+
 /// The goal for this function is to determine if all of the data described in `batches` conforms to the constraints described in `constraints`.
 ///
 /// It does this by creating a memory table from the record batches and then running a query against the table to validate the constraints.
+///
+/// The `options` parameter allows customizing validation behavior such as duplicate removal.
+///
+/// Returns the potentially modified batches (e.g., with duplicates removed or last-write-wins applied).
 pub async fn validate_batch_with_constraints(
-    batches: &[RecordBatch],
+    batches: Vec<RecordBatch>,
     constraints: &Constraints,
-) -> Result<()> {
+    options: &UpsertOptions,
+) -> Result<Vec<RecordBatch>> {
     if batches.is_empty() || constraints.is_empty() {
-        return Ok(());
-    }
-
+        return Ok(batches);
+    }
+
+    // First check if any constraints are violated without attempting to fix them.
     let mut futures = Vec::new();
     for constraint in &**constraints {
-        let fut = validate_batch_with_constraint(batches.to_vec(), constraint.clone());
+        let fut = validate_batch_with_constraint_with_options(
+            batches.clone(),
+            constraint.clone(),
+            UpsertOptions::default(),
+        );
         futures.push(fut);
     }
 
-    future::try_join_all(futures).await?;
-
-    Ok(())
+    match future::try_join_all(futures).await {
+        Ok(_) => {
+            // No constraints were violated, just return.
+            return Ok(batches);
+        }
+        Err(e) => {
+            // Some constraints were violated, if we have the default validation options we need to return an error, otherwise we'll try to fix the batches
+            if options.is_default() {
+                return Err(e);
+            }
+        }
+    };
+
+    // Some constraints were violated, but we can potentially fix them
+    // These need to run sequentially since the batches are modified to fix the constraint violations.
+    let mut processed_batches = batches;
+    for constraint in &**constraints {
+        processed_batches = validate_batch_with_constraint_with_options(
+            processed_batches,
+            constraint.clone(),
+            options.clone(),
+        )
+        .await?;
+    }
+    Ok(processed_batches)
 }
 
-#[tracing::instrument(level = "debug", skip(batches))]
-async fn validate_batch_with_constraint(
+#[tracing::instrument(level = "debug", skip(batches, options))]
+async fn validate_batch_with_constraint_with_options(
     batches: Vec<RecordBatch>,
     constraint: Constraint,
-) -> Result<()> {
+    options: UpsertOptions,
+) -> Result<Vec<RecordBatch>> {
     let unique_cols = match constraint {
         Constraint::PrimaryKey(cols) | Constraint::Unique(cols) => cols,
     };
@@ -59,8 +172,29 @@
         .map(|col| schema.field(*col))
         .collect::<Vec<_>>();
 
+    // Prepare data with row numbers if last write wins is enabled
+    let batches_with_row_nums = if options.last_write_wins {
+        add_row_numbers_to_batches(batches)?
+    } else {
+        batches
+    };
+
     let ctx = SessionContext::new();
-    let df = ctx.read_batches(batches).context(DataFusionSnafu)?;
+    let mut df = ctx
+        .read_batches(batches_with_row_nums)
+        .context(DataFusionSnafu)?;
+
+    // Apply last write wins logic - keep only the row with the highest row number for each unique key
+    if options.last_write_wins {
+        df = apply_last_write_wins(&mut df, &unique_fields)
+            .await
+            .context(DataFusionSnafu)?;
+    }
+
+    // Remove duplicates first if requested to resolve primary key conflicts for duplicate rows
+    if options.remove_duplicates {
+        df = df.distinct().context(DataFusionSnafu)?;
+    }
 
     let count_name = count(lit(COUNT_STAR_EXPANSION)).schema_name().to_string();
 
@@ -69,6 +203,7 @@
     // SELECT COUNT(1), <unique_field_names> FROM mem_table GROUP BY <unique_field_names> HAVING COUNT(1) > 1
     // ```
     let num_rows = df
+        .clone()
         .aggregate(
             unique_fields.iter().map(|f| ident(f.name())).collect(),
             vec![count(lit(COUNT_STAR_EXPANSION))],
@@ -90,9 +225,6 @@
         .fail()?;
     }
 
-<<<<<<< HEAD
-    Ok(())
-=======
     // Return the processed batches
     let final_batches = df.collect().await.context(DataFusionSnafu)?;
     Ok(final_batches)
@@ -179,7 +311,6 @@
     let final_df = filtered_df.select(original_column_exprs)?;
 
     Ok(final_df)
->>>>>>> b9eb6d19
 }
 
 #[must_use]
@@ -202,9 +333,13 @@
 
 #[cfg(test)]
 pub(crate) mod tests {
+    use super::*;
     use std::sync::Arc;
 
-    use datafusion::arrow::datatypes::SchemaRef;
+    use arrow::{
+        array::{ArrayRef, Int32Array, RecordBatch, StringArray},
+        datatypes::{DataType, Field, Schema, SchemaRef},
+    };
     use datafusion::{
         common::{Constraint, Constraints},
         parquet::arrow::arrow_reader::ParquetRecordBatchReaderBuilder,
@@ -219,8 +354,7 @@
 
         let parquet_reader = ParquetRecordBatchReaderBuilder::try_new(parquet_bytes)?.build()?;
 
-        let records =
-            parquet_reader.collect::<Result<Vec<_>, datafusion::arrow::error::ArrowError>>()?;
+        let records = parquet_reader.collect::<Result<Vec<_>, arrow::error::ArrowError>>()?;
         let schema = records[0].schema();
 
         let constraints = get_unique_constraints(
@@ -228,7 +362,12 @@
             Arc::clone(&schema),
         );
 
-        let result = super::validate_batch_with_constraints(&records, &constraints).await;
+        let result = validate_batch_with_constraints(
+            records.clone(),
+            &constraints,
+            &UpsertOptions::default(),
+        )
+        .await;
         assert!(
             result.is_ok(),
             "{}",
@@ -236,7 +375,12 @@
         );
 
         let invalid_constraints = get_unique_constraints(&["VendorID"], Arc::clone(&schema));
-        let result = super::validate_batch_with_constraints(&records, &invalid_constraints).await;
+        let result = validate_batch_with_constraints(
+            records.clone(),
+            &invalid_constraints,
+            &UpsertOptions::default(),
+        )
+        .await;
         assert!(result.is_err());
         assert_eq!(
             result.expect_err("this returned an error").to_string(),
@@ -245,7 +389,12 @@
 
         let invalid_constraints =
             get_unique_constraints(&["VendorID", "tpep_pickup_datetime"], Arc::clone(&schema));
-        let result = super::validate_batch_with_constraints(&records, &invalid_constraints).await;
+        let result = validate_batch_with_constraints(
+            records,
+            &invalid_constraints,
+            &UpsertOptions::default(),
+        )
+        .await;
         assert!(result.is_err());
         assert_eq!(
             result.expect_err("this returned an error").to_string(),
@@ -274,4 +423,908 @@
 
         Constraints::new_unverified(vec![Constraint::PrimaryKey(indices)])
     }
+
+    /// Builder for creating test RecordBatches with specific data patterns
+    #[derive(Debug)]
+    pub struct TestDataBuilder {
+        schema: SchemaRef,
+        batches: Vec<RecordBatch>,
+    }
+
+    impl TestDataBuilder {
+        pub fn new(schema: SchemaRef) -> Self {
+            Self {
+                schema,
+                batches: Vec::new(),
+            }
+        }
+
+        pub fn with_columns(columns: &[(&str, DataType)]) -> Self {
+            let fields: Vec<Field> = columns
+                .iter()
+                .map(|(name, data_type)| Field::new(*name, data_type.clone(), false))
+                .collect();
+            let schema = Arc::new(Schema::new(fields));
+            Self::new(schema)
+        }
+
+        pub fn add_string_batch(
+            self,
+            data: Vec<Vec<Option<&str>>>,
+        ) -> Result<Self, arrow::error::ArrowError> {
+            let columns: Result<Vec<ArrayRef>, arrow::error::ArrowError> =
+                (0..self.schema.fields().len())
+                    .map(|col_idx| {
+                        let column_data: Vec<Option<String>> = data
+                            .iter()
+                            .map(|row| row.get(col_idx).and_then(|v| v.map(|s| s.to_string())))
+                            .collect();
+                        Ok(Arc::new(StringArray::from(column_data)) as ArrayRef)
+                    })
+                    .collect();
+
+            let batch = RecordBatch::try_new(self.schema.clone(), columns?)?;
+            let mut new_self = self;
+            new_self.batches.push(batch);
+            Ok(new_self)
+        }
+
+        pub fn add_int_batch(
+            self,
+            data: Vec<Vec<Option<i32>>>,
+        ) -> Result<Self, arrow::error::ArrowError> {
+            let columns: Result<Vec<ArrayRef>, arrow::error::ArrowError> =
+                (0..self.schema.fields().len())
+                    .map(|col_idx| {
+                        let column_data: Vec<Option<i32>> = data
+                            .iter()
+                            .map(|row| row.get(col_idx).copied().flatten())
+                            .collect();
+                        Ok(Arc::new(Int32Array::from(column_data)) as ArrayRef)
+                    })
+                    .collect();
+
+            let batch = RecordBatch::try_new(self.schema.clone(), columns?)?;
+            let mut new_self = self;
+            new_self.batches.push(batch);
+            Ok(new_self)
+        }
+
+        pub fn build(self) -> Vec<RecordBatch> {
+            self.batches
+        }
+    }
+
+    /// Builder for creating different types of constraints
+    #[derive(Debug)]
+    pub struct ConstraintBuilder {
+        schema: SchemaRef,
+    }
+
+    impl ConstraintBuilder {
+        pub fn new(schema: SchemaRef) -> Self {
+            Self { schema }
+        }
+
+        /// Create a unique constraint on the specified columns
+        pub fn unique_on(&self, column_names: &[&str]) -> Constraints {
+            get_unique_constraints(column_names, self.schema.clone())
+        }
+
+        /// Create a primary key constraint on the specified columns
+        pub fn primary_key_on(&self, column_names: &[&str]) -> Constraints {
+            get_pk_constraints(column_names, self.schema.clone())
+        }
+    }
+
+    pub enum Expect {
+        Pass,
+        Fail,
+    }
+
+    /// Helper for testing constraint validation scenarios
+    pub struct ConstraintTestCase {
+        pub name: String,
+        pub batches: Vec<RecordBatch>,
+        pub constraints: Constraints,
+        pub should_pass: Expect,
+        pub expected_error_contains: Option<String>,
+    }
+
+    impl ConstraintTestCase {
+        /// Create a new test case
+        pub fn new(
+            name: &str,
+            batches: Vec<RecordBatch>,
+            constraints: Constraints,
+            should_pass: Expect,
+        ) -> Self {
+            Self {
+                name: name.to_string(),
+                batches,
+                constraints,
+                should_pass,
+                expected_error_contains: None,
+            }
+        }
+
+        /// Set expected error message substring
+        pub fn with_expected_error(mut self, error_substr: &str) -> Self {
+            self.expected_error_contains = Some(error_substr.to_string());
+            self
+        }
+
+        /// Run the test case
+        pub async fn run(self) -> Result<(), anyhow::Error> {
+            let result = validate_batch_with_constraints(
+                self.batches.clone(),
+                &self.constraints,
+                &UpsertOptions::default(),
+            )
+            .await;
+
+            match (self.should_pass, result) {
+                (Expect::Pass, Ok(_)) => {
+                    println!("✓ Test '{}' passed as expected", self.name);
+                    Ok(())
+                }
+                (Expect::Fail, Err(err)) => {
+                    if let Some(expected_substr) = &self.expected_error_contains {
+                        let err_str = err.to_string();
+                        if err_str.contains(expected_substr) {
+                            println!(
+                                "✓ Test '{}' failed as expected with error: {}",
+                                self.name, err_str
+                            );
+                            Ok(())
+                        } else {
+                            Err(anyhow::anyhow!(
+                                "Test '{}' failed with unexpected error. Expected substring '{}', got: {}",
+                                self.name, expected_substr, err_str
+                            ))
+                        }
+                    } else {
+                        println!(
+                            "✓ Test '{}' failed as expected with error: {}",
+                            self.name, err
+                        );
+                        Ok(())
+                    }
+                }
+                (Expect::Pass, Err(err)) => Err(anyhow::anyhow!(
+                    "Test '{}' was expected to pass but failed with error: {}",
+                    self.name,
+                    err
+                )),
+                (Expect::Fail, Ok(_)) => Err(anyhow::anyhow!(
+                    "Test '{}' was expected to fail but passed",
+                    self.name
+                )),
+            }
+        }
+    }
+
+    #[tokio::test]
+    async fn test_valid_unique_constraint_no_duplicates() -> Result<(), anyhow::Error> {
+        let data_builder = TestDataBuilder::with_columns(&[
+            ("id", DataType::Utf8),
+            ("name", DataType::Utf8),
+            ("category", DataType::Utf8),
+        ]);
+
+        let batches = data_builder
+            .add_string_batch(vec![
+                vec![Some("1"), Some("Alice"), Some("A")],
+                vec![Some("2"), Some("Bob"), Some("B")],
+                vec![Some("3"), Some("Charlie"), Some("A")],
+            ])?
+            .build();
+
+        let constraint_builder = ConstraintBuilder::new(batches[0].schema());
+        let constraints = constraint_builder.unique_on(&["id"]);
+
+        ConstraintTestCase::new(
+            "valid unique constraint on id",
+            batches,
+            constraints,
+            Expect::Pass,
+        )
+        .run()
+        .await
+    }
+
+    #[tokio::test]
+    async fn test_invalid_unique_constraint_duplicate_values() -> Result<(), anyhow::Error> {
+        let data_builder =
+            TestDataBuilder::with_columns(&[("id", DataType::Utf8), ("name", DataType::Utf8)]);
+
+        let batches = data_builder
+            .add_string_batch(vec![
+                vec![Some("1"), Some("Alice")],
+                vec![Some("1"), Some("Bob")],
+                vec![Some("2"), Some("Charlie")],
+            ])?
+            .build();
+
+        let constraint_builder = ConstraintBuilder::new(batches[0].schema());
+        let constraints = constraint_builder.unique_on(&["id"]);
+
+        ConstraintTestCase::new(
+            "invalid unique constraint - duplicate ids",
+            batches,
+            constraints,
+            Expect::Fail,
+        )
+        .with_expected_error("violates uniqueness constraint on column(s): id")
+        .run()
+        .await
+    }
+
+    #[tokio::test]
+    async fn test_valid_composite_unique_constraint() -> Result<(), anyhow::Error> {
+        let data_builder = TestDataBuilder::with_columns(&[
+            ("user_id", DataType::Utf8),
+            ("product_id", DataType::Utf8),
+            ("rating", DataType::Utf8),
+        ]);
+
+        let batches = data_builder
+            .add_string_batch(vec![
+                vec![Some("1"), Some("A"), Some("5")],
+                vec![Some("1"), Some("B"), Some("4")],
+                vec![Some("2"), Some("A"), Some("3")],
+                vec![Some("2"), Some("B"), Some("5")],
+            ])?
+            .build();
+
+        let constraint_builder = ConstraintBuilder::new(batches[0].schema());
+        let constraints = constraint_builder.unique_on(&["user_id", "product_id"]);
+
+        ConstraintTestCase::new(
+            "valid composite unique constraint",
+            batches,
+            constraints,
+            Expect::Pass,
+        )
+        .run()
+        .await
+    }
+
+    #[tokio::test]
+    async fn test_invalid_composite_unique_constraint() -> Result<(), anyhow::Error> {
+        let data_builder = TestDataBuilder::with_columns(&[
+            ("user_id", DataType::Utf8),
+            ("product_id", DataType::Utf8),
+        ]);
+
+        let batches = data_builder
+            .add_string_batch(vec![
+                vec![Some("1"), Some("A")],
+                vec![Some("1"), Some("B")],
+                vec![Some("1"), Some("A")],
+            ])?
+            .build();
+
+        let constraint_builder = ConstraintBuilder::new(batches[0].schema());
+        let constraints = constraint_builder.unique_on(&["user_id", "product_id"]);
+
+        ConstraintTestCase::new(
+            "invalid composite unique constraint",
+            batches,
+            constraints,
+            Expect::Fail,
+        )
+        .with_expected_error("violates uniqueness constraint on column(s): user_id, product_id")
+        .run()
+        .await
+    }
+
+    #[tokio::test]
+    async fn test_valid_primary_key_constraint() -> Result<(), anyhow::Error> {
+        let data_builder =
+            TestDataBuilder::with_columns(&[("pk", DataType::Utf8), ("data", DataType::Utf8)]);
+
+        let batches = data_builder
+            .add_string_batch(vec![
+                vec![Some("pk1"), Some("data1")],
+                vec![Some("pk2"), Some("data2")],
+                vec![Some("pk3"), Some("data3")],
+            ])?
+            .build();
+
+        let constraint_builder = ConstraintBuilder::new(batches[0].schema());
+        let constraints = constraint_builder.primary_key_on(&["pk"]);
+
+        ConstraintTestCase::new(
+            "valid primary key constraint",
+            batches,
+            constraints,
+            Expect::Pass,
+        )
+        .run()
+        .await
+    }
+
+    #[tokio::test]
+    async fn test_invalid_primary_key_constraint() -> Result<(), anyhow::Error> {
+        let data_builder =
+            TestDataBuilder::with_columns(&[("pk", DataType::Utf8), ("data", DataType::Utf8)]);
+
+        let batches = data_builder
+            .add_string_batch(vec![
+                vec![Some("pk1"), Some("data1")],
+                vec![Some("pk1"), Some("data2")],
+            ])?
+            .build();
+
+        let constraint_builder = ConstraintBuilder::new(batches[0].schema());
+        let constraints = constraint_builder.primary_key_on(&["pk"]);
+
+        ConstraintTestCase::new(
+            "invalid primary key constraint",
+            batches,
+            constraints,
+            Expect::Fail,
+        )
+        .with_expected_error("violates uniqueness constraint on column(s): pk")
+        .run()
+        .await
+    }
+
+    #[tokio::test]
+    async fn test_multiple_batches_with_valid_constraints() -> Result<(), anyhow::Error> {
+        let data_builder =
+            TestDataBuilder::with_columns(&[("id", DataType::Utf8), ("value", DataType::Utf8)]);
+
+        let batches = data_builder
+            .add_string_batch(vec![vec![Some("1"), Some("A")], vec![Some("2"), Some("B")]])?
+            .add_string_batch(vec![vec![Some("3"), Some("C")], vec![Some("4"), Some("D")]])?
+            .build();
+
+        let constraint_builder = ConstraintBuilder::new(batches[0].schema());
+        let constraints = constraint_builder.unique_on(&["id"]);
+
+        ConstraintTestCase::new(
+            "multiple batches with valid constraints",
+            batches,
+            constraints,
+            Expect::Pass,
+        )
+        .run()
+        .await
+    }
+
+    #[tokio::test]
+    async fn test_multiple_batches_with_cross_batch_violations() -> Result<(), anyhow::Error> {
+        let data_builder =
+            TestDataBuilder::with_columns(&[("id", DataType::Utf8), ("value", DataType::Utf8)]);
+
+        let batches = data_builder
+            .add_string_batch(vec![vec![Some("1"), Some("A")], vec![Some("2"), Some("B")]])?
+            .add_string_batch(vec![vec![Some("1"), Some("C")], vec![Some("4"), Some("D")]])?
+            .build();
+
+        let constraint_builder = ConstraintBuilder::new(batches[0].schema());
+        let constraints = constraint_builder.unique_on(&["id"]);
+
+        ConstraintTestCase::new(
+            "multiple batches with cross-batch violations",
+            batches,
+            constraints,
+            Expect::Fail,
+        )
+        .with_expected_error("violates uniqueness constraint on column(s): id")
+        .run()
+        .await
+    }
+
+    #[tokio::test]
+    async fn test_integer_data_with_valid_constraints() -> Result<(), anyhow::Error> {
+        let data_builder = TestDataBuilder::with_columns(&[
+            ("int_id", DataType::Int32),
+            ("value", DataType::Int32),
+        ]);
+
+        let batches = data_builder
+            .add_int_batch(vec![
+                vec![Some(1), Some(100)],
+                vec![Some(2), Some(200)],
+                vec![Some(3), Some(300)],
+            ])?
+            .build();
+
+        let constraint_builder = ConstraintBuilder::new(batches[0].schema());
+        let constraints = constraint_builder.unique_on(&["int_id"]);
+
+        ConstraintTestCase::new(
+            "integer data with valid constraints",
+            batches,
+            constraints,
+            Expect::Pass,
+        )
+        .run()
+        .await
+    }
+
+    #[tokio::test]
+    async fn test_empty_batch_handling() -> Result<(), anyhow::Error> {
+        let data_builder = TestDataBuilder::with_columns(&[("id", DataType::Utf8)]);
+        let empty_batches = data_builder.build();
+
+        let schema = Arc::new(Schema::new(vec![Field::new("id", DataType::Utf8, false)]));
+        let constraint_builder = ConstraintBuilder::new(schema);
+        let constraints = constraint_builder.unique_on(&["id"]);
+
+        ConstraintTestCase::new(
+            "empty batches should pass",
+            empty_batches,
+            constraints,
+            Expect::Pass,
+        )
+        .run()
+        .await
+    }
+
+    #[tokio::test]
+    async fn test_duplicate_removal_resolves_primary_key_conflicts() -> Result<(), anyhow::Error> {
+        let data_builder =
+            TestDataBuilder::with_columns(&[("id", DataType::Utf8), ("name", DataType::Utf8)]);
+
+        // Create batches with duplicate rows that would violate primary key constraint
+        let batches = data_builder
+            .add_string_batch(vec![
+                vec![Some("1"), Some("Alice")],
+                vec![Some("1"), Some("Alice")], // Exact duplicate
+                vec![Some("2"), Some("Bob")],
+                vec![Some("2"), Some("Bob")], // Another exact duplicate
+            ])?
+            .build();
+
+        let constraint_builder = ConstraintBuilder::new(batches[0].schema());
+        let constraints = constraint_builder.primary_key_on(&["id"]);
+
+        // Without duplicate removal, this should fail
+        let result = validate_batch_with_constraints(
+            batches.clone(),
+            &constraints,
+            &UpsertOptions::default(),
+        )
+        .await;
+        assert!(
+            result.is_err(),
+            "Expected validation to fail with duplicates"
+        );
+
+        // With duplicate removal, this should pass
+        let options = UpsertOptions::new().with_remove_duplicates(true);
+        let result = validate_batch_with_constraints(batches, &constraints, &options).await;
+        assert!(
+            result.is_ok(),
+            "Expected validation to pass after removing duplicates: {:?}",
+            result
+        );
+
+        Ok(())
+    }
+
+    #[tokio::test]
+    async fn test_duplicate_removal_with_partial_duplicates() -> Result<(), anyhow::Error> {
+        let data_builder = TestDataBuilder::with_columns(&[
+            ("id", DataType::Utf8),
+            ("name", DataType::Utf8),
+            ("category", DataType::Utf8),
+        ]);
+
+        // Create batches where some rows are duplicates and others are unique
+        let batches = data_builder
+            .add_string_batch(vec![
+                vec![Some("1"), Some("Alice"), Some("A")],
+                vec![Some("1"), Some("Alice"), Some("A")], // Exact duplicate
+                vec![Some("2"), Some("Bob"), Some("B")],   // Unique
+                vec![Some("3"), Some("Charlie"), Some("C")], // Unique
+            ])?
+            .build();
+
+        let constraint_builder = ConstraintBuilder::new(batches[0].schema());
+        let constraints = constraint_builder.unique_on(&["id"]);
+
+        // With duplicate removal, this should pass
+        let options = UpsertOptions::new().with_remove_duplicates(true);
+        let result = validate_batch_with_constraints(batches, &constraints, &options).await;
+        assert!(
+            result.is_ok(),
+            "Expected validation to pass after removing duplicates: {:?}",
+            result
+        );
+
+        Ok(())
+    }
+
+    #[tokio::test]
+    async fn test_duplicate_removal_across_multiple_batches() -> Result<(), anyhow::Error> {
+        let data_builder =
+            TestDataBuilder::with_columns(&[("id", DataType::Utf8), ("value", DataType::Utf8)]);
+
+        // Create multiple batches where duplicates occur across batches
+        let batches = data_builder
+            .add_string_batch(vec![vec![Some("1"), Some("A")], vec![Some("2"), Some("B")]])?
+            .add_string_batch(vec![
+                vec![Some("1"), Some("A")], // Duplicate from first batch
+                vec![Some("3"), Some("C")],
+            ])?
+            .add_string_batch(vec![
+                vec![Some("2"), Some("B")], // Duplicate from first batch
+                vec![Some("4"), Some("D")],
+            ])?
+            .build();
+
+        let constraint_builder = ConstraintBuilder::new(batches[0].schema());
+        let constraints = constraint_builder.unique_on(&["id"]);
+
+        // Without duplicate removal, this should fail due to cross-batch duplicates
+        let result = validate_batch_with_constraints(
+            batches.clone(),
+            &constraints,
+            &UpsertOptions::default(),
+        )
+        .await;
+        assert!(
+            result.is_err(),
+            "Expected validation to fail with cross-batch duplicates"
+        );
+
+        // With duplicate removal, this should pass
+        let options = UpsertOptions::new().with_remove_duplicates(true);
+        let result = validate_batch_with_constraints(batches, &constraints, &options).await;
+        assert!(
+            result.is_ok(),
+            "Expected validation to pass after removing cross-batch duplicates: {:?}",
+            result
+        );
+
+        Ok(())
+    }
+
+    #[tokio::test]
+    async fn test_last_write_wins_basic_behavior() -> Result<(), anyhow::Error> {
+        let data_builder =
+            TestDataBuilder::with_columns(&[("id", DataType::Utf8), ("value", DataType::Utf8)]);
+
+        // Create batches with duplicate keys but different values - last one should win
+        let batches = data_builder
+            .add_string_batch(vec![
+                vec![Some("1"), Some("first")],
+                vec![Some("2"), Some("A")],
+            ])?
+            .add_string_batch(vec![
+                vec![Some("1"), Some("second")], // Should override first value
+                vec![Some("3"), Some("B")],
+            ])?
+            .add_string_batch(vec![
+                vec![Some("1"), Some("third")], // Should be the final value
+                vec![Some("4"), Some("C")],
+            ])?
+            .build();
+
+        let original_schema = batches[0].schema();
+        let constraint_builder = ConstraintBuilder::new(batches[0].schema());
+        let constraints = constraint_builder.unique_on(&["id"]);
+
+        // Without last write wins, this should fail due to duplicate keys
+        let result = validate_batch_with_constraints(
+            batches.clone(),
+            &constraints,
+            &UpsertOptions::default(),
+        )
+        .await;
+        assert!(
+            result.is_err(),
+            "Expected validation to fail with duplicate keys"
+        );
+
+        // With last write wins, this should pass and keep the last value
+        let options = UpsertOptions::new().with_last_write_wins(true);
+        let result_batches =
+            validate_batch_with_constraints(batches, &constraints, &options).await?;
+
+        // Verify schema matches
+        assert_eq!(
+            result_batches[0].schema(),
+            original_schema,
+            "Output schema should match input schema"
+        );
+
+        // Verify expected row count (should be 4: one for each unique id)
+        let total_rows: usize = result_batches.iter().map(|b| b.num_rows()).sum();
+        assert_eq!(total_rows, 4, "Expected 4 rows after deduplication");
+
+        // Use DataFusion to verify the data
+        let ctx = SessionContext::new();
+        let df = ctx.read_batches(result_batches)?;
+
+        // Verify that id "1" has value "third"
+        let result = df
+            .clone()
+            .filter(col("id").eq(lit("1")))?
+            .select(vec![col("value")])?
+            .collect()
+            .await?;
+
+        assert_eq!(result.len(), 1, "Should have exactly one batch");
+        assert_eq!(
+            result[0].num_rows(),
+            1,
+            "Should have exactly one row for id '1'"
+        );
+
+        let value_array = result[0]
+            .column(0)
+            .as_any()
+            .downcast_ref::<arrow::array::StringArray>()
+            .expect("Failed to cast value column");
+        assert_eq!(
+            value_array.value(0),
+            "third",
+            "Expected last value 'third' for id '1'"
+        );
+
+        Ok(())
+    }
+
+    #[tokio::test]
+    async fn test_last_write_wins_within_single_batch() -> Result<(), anyhow::Error> {
+        let data_builder =
+            TestDataBuilder::with_columns(&[("id", DataType::Utf8), ("name", DataType::Utf8)]);
+
+        // Create batch with duplicates within the same batch
+        let batches = data_builder
+            .add_string_batch(vec![
+                vec![Some("1"), Some("Alice")],
+                vec![Some("2"), Some("Bob")],
+                vec![Some("1"), Some("Alice_Updated")], // Should win over first Alice
+                vec![Some("3"), Some("Charlie")],
+            ])?
+            .build();
+
+        let original_schema = batches[0].schema();
+        let constraint_builder = ConstraintBuilder::new(batches[0].schema());
+        let constraints = constraint_builder.unique_on(&["id"]);
+
+        // With last write wins, this should pass and keep the updated name
+        let options = UpsertOptions::new().with_last_write_wins(true);
+        let result_batches =
+            validate_batch_with_constraints(batches, &constraints, &options).await?;
+
+        // Verify schema matches
+        assert_eq!(
+            result_batches[0].schema(),
+            original_schema,
+            "Output schema should match input schema"
+        );
+
+        // Verify expected row count (should be 3: one for each unique id)
+        let total_rows: usize = result_batches.iter().map(|b| b.num_rows()).sum();
+        assert_eq!(total_rows, 3, "Expected 3 rows after deduplication");
+
+        // Use DataFusion to verify the data
+        let ctx = SessionContext::new();
+        let df = ctx.read_batches(result_batches)?;
+
+        // Verify that id "1" has the updated name
+        let result = df
+            .clone()
+            .filter(col("id").eq(lit("1")))?
+            .select(vec![col("name")])?
+            .collect()
+            .await?;
+
+        assert_eq!(result.len(), 1, "Should have exactly one batch");
+        assert_eq!(
+            result[0].num_rows(),
+            1,
+            "Should have exactly one row for id '1'"
+        );
+
+        let name_array = result[0]
+            .column(0)
+            .as_any()
+            .downcast_ref::<arrow::array::StringArray>()
+            .expect("Failed to cast name column");
+        assert_eq!(
+            name_array.value(0),
+            "Alice_Updated",
+            "Expected updated name 'Alice_Updated' for id '1'"
+        );
+
+        Ok(())
+    }
+
+    #[tokio::test]
+    async fn test_last_write_wins_with_composite_keys() -> Result<(), anyhow::Error> {
+        let data_builder = TestDataBuilder::with_columns(&[
+            ("user_id", DataType::Utf8),
+            ("product_id", DataType::Utf8),
+            ("rating", DataType::Utf8),
+        ]);
+
+        // Create data with composite key conflicts
+        let batches = data_builder
+            .add_string_batch(vec![
+                vec![Some("1"), Some("A"), Some("3")], // First rating for user 1, product A
+                vec![Some("2"), Some("B"), Some("4")],
+            ])?
+            .add_string_batch(vec![
+                vec![Some("1"), Some("A"), Some("5")], // Updated rating (should win)
+                vec![Some("3"), Some("C"), Some("2")],
+            ])?
+            .build();
+
+        let original_schema = batches[0].schema();
+        let constraint_builder = ConstraintBuilder::new(batches[0].schema());
+        let constraints = constraint_builder.unique_on(&["user_id", "product_id"]);
+
+        // Without last write wins, this should fail
+        let result = validate_batch_with_constraints(
+            batches.clone(),
+            &constraints,
+            &UpsertOptions::default(),
+        )
+        .await;
+        assert!(
+            result.is_err(),
+            "Expected validation to fail with composite key duplicates"
+        );
+
+        // With last write wins, this should pass and keep the updated rating
+        let options = UpsertOptions::new().with_last_write_wins(true);
+        let result_batches =
+            validate_batch_with_constraints(batches, &constraints, &options).await?;
+
+        // Verify schema matches
+        assert_eq!(
+            result_batches[0].schema(),
+            original_schema,
+            "Output schema should match input schema"
+        );
+
+        // Verify expected row count (should be 3: one for each unique combination)
+        let total_rows: usize = result_batches.iter().map(|b| b.num_rows()).sum();
+        assert_eq!(total_rows, 3, "Expected 3 rows after deduplication");
+
+        // Use DataFusion to verify the data
+        let ctx = SessionContext::new();
+        let df = ctx.read_batches(result_batches)?;
+
+        // Verify that user "1", product "A" has rating "5"
+        let result = df
+            .clone()
+            .filter(
+                col("user_id")
+                    .eq(lit("1"))
+                    .and(col("product_id").eq(lit("A"))),
+            )?
+            .select(vec![col("rating")])?
+            .collect()
+            .await?;
+
+        assert_eq!(result.len(), 1, "Should have exactly one batch");
+        assert_eq!(
+            result[0].num_rows(),
+            1,
+            "Should have exactly one row for user '1', product 'A'"
+        );
+
+        let rating_array = result[0]
+            .column(0)
+            .as_any()
+            .downcast_ref::<arrow::array::StringArray>()
+            .expect("Failed to cast rating column");
+        assert_eq!(
+            rating_array.value(0),
+            "5",
+            "Expected updated rating '5' for user '1', product 'A'"
+        );
+
+        Ok(())
+    }
+
+    #[test]
+    fn test_upsert_options_try_from_str_empty() {
+        let result = UpsertOptions::try_from("");
+        assert!(result.is_ok());
+        let options = result.unwrap();
+        assert!(!options.remove_duplicates);
+        assert!(!options.last_write_wins);
+        assert!(options.is_default());
+    }
+
+    #[test]
+    fn test_upsert_options_try_from_str_remove_duplicates() {
+        let result = UpsertOptions::try_from("remove_duplicates");
+        assert!(result.is_ok());
+        let options = result.unwrap();
+        assert!(options.remove_duplicates);
+        assert!(!options.last_write_wins);
+        assert!(!options.is_default());
+    }
+
+    #[test]
+    fn test_upsert_options_try_from_str_last_write_wins() {
+        let result = UpsertOptions::try_from("last_write_wins");
+        assert!(result.is_ok());
+        let options = result.unwrap();
+        assert!(!options.remove_duplicates);
+        assert!(options.last_write_wins);
+        assert!(!options.is_default());
+    }
+
+    #[test]
+    fn test_upsert_options_try_from_str_both_options() {
+        let result = UpsertOptions::try_from("remove_duplicates,last_write_wins");
+        assert!(result.is_ok());
+        let options = result.unwrap();
+        assert!(options.remove_duplicates);
+        assert!(options.last_write_wins);
+        assert!(!options.is_default());
+    }
+
+    #[test]
+    fn test_upsert_options_try_from_str_both_options_reverse_order() {
+        let result = UpsertOptions::try_from("last_write_wins,remove_duplicates");
+        assert!(result.is_ok());
+        let options = result.unwrap();
+        assert!(options.remove_duplicates);
+        assert!(options.last_write_wins);
+        assert!(!options.is_default());
+    }
+
+    #[test]
+    fn test_upsert_options_try_from_str_with_spaces() {
+        let result = UpsertOptions::try_from(" remove_duplicates , last_write_wins ");
+        assert!(result.is_ok());
+        let options = result.unwrap();
+        assert!(options.remove_duplicates);
+        assert!(options.last_write_wins);
+        assert!(!options.is_default());
+    }
+
+    #[test]
+    fn test_upsert_options_try_from_str_invalid_option() {
+        let result = UpsertOptions::try_from("invalid_option");
+        assert!(result.is_err());
+        let error = result.unwrap_err();
+        assert!(error
+            .to_string()
+            .contains("Unknown upsert option: invalid_option"));
+    }
+
+    #[test]
+    fn test_upsert_options_try_from_str_mixed_valid_invalid() {
+        let result = UpsertOptions::try_from("remove_duplicates,invalid_option");
+        assert!(result.is_err());
+        let error = result.unwrap_err();
+        assert!(error
+            .to_string()
+            .contains("Unknown upsert option: invalid_option"));
+    }
+
+    #[test]
+    fn test_upsert_options_try_from_str_multiple_invalid_options() {
+        let result = UpsertOptions::try_from("invalid1,invalid2");
+        assert!(result.is_err());
+        let error = result.unwrap_err();
+        assert!(error
+            .to_string()
+            .contains("Unknown upsert option: invalid1"));
+    }
+
+    #[test]
+    fn test_upsert_options_try_from_str_case_sensitive() {
+        let result = UpsertOptions::try_from("Remove_Duplicates");
+        assert!(result.is_err());
+        let error = result.unwrap_err();
+        assert!(error
+            .to_string()
+            .contains("Unknown upsert option: Remove_Duplicates"));
+    }
 }