use crate::arrow_record_batch_gen::*;
use datafusion::arrow::array::RecordBatch;
use datafusion::arrow::datatypes::SchemaRef;
use datafusion::catalog::TableProviderFactory;
use datafusion::common::{Constraints, ToDFSchema};
use datafusion::execution::context::SessionContext;
use datafusion::logical_expr::dml::InsertOp;
use datafusion::logical_expr::CreateExternalTable;
use datafusion::physical_plan::collect;
use datafusion::physical_plan::memory::MemoryExec;
use datafusion_federation::schema_cast::record_convert::try_cast_to;
use datafusion_table_providers::duckdb::DuckDBTableProviderFactory;
use rstest::rstest;
use std::collections::HashMap;
use std::sync::Arc;

async fn arrow_duckdb_round_trip(
    arrow_record: RecordBatch,
    source_schema: SchemaRef,
    table_name: &str,
) {
    let factory = DuckDBTableProviderFactory::new(duckdb::AccessMode::ReadWrite);
    let ctx = SessionContext::new();
    let cmd = CreateExternalTable {
        schema: Arc::new(arrow_record.schema().to_dfschema().expect("to df schema")),
        name: table_name.into(),
        location: "".to_string(),
        file_type: "".to_string(),
        table_partition_cols: vec![],
        if_not_exists: false,
        definition: None,
        order_exprs: vec![],
        unbounded: false,
        options: HashMap::new(),
        constraints: Constraints::empty(),
        column_defaults: HashMap::new(),
        temporary: false,
    };
    let table_provider = factory
        .create(&ctx.state(), &cmd)
        .await
        .expect("table provider created");

    let ctx = SessionContext::new();

    let mem_exec = MemoryExec::try_new(&[vec![arrow_record.clone()]], arrow_record.schema(), None)
        .expect("memory exec created");
    let insert_plan = table_provider
<<<<<<< HEAD
        .insert_into(&ctx.state(), Arc::new(mem_exec), InsertOp::Overwrite)
=======
        .insert_into(&ctx.state(), Arc::new(mem_exec), InsertOp::Append)
>>>>>>> 3c387588
        .await
        .expect("insert plan created");

    let _ = collect(insert_plan, ctx.task_ctx())
        .await
        .expect("insert done");

    ctx.register_table(table_name, table_provider)
        .expect("Table should be registered");
    let sql = format!("SELECT * FROM {table_name}");
    let df = ctx
        .sql(&sql)
        .await
        .expect("DataFrame should be created from query");

    let record_batch = df.collect().await.expect("RecordBatch should be collected");
    let casted_record = try_cast_to(record_batch[0].clone(), source_schema).unwrap();

    tracing::debug!("Original Arrow Record Batch: {:?}", arrow_record.columns());
    tracing::debug!(
        "Duckdb returned Record Batch: {:?}",
        record_batch[0].columns()
    );

    // Check results
    assert_eq!(record_batch.len(), 1);
    assert_eq!(record_batch[0].num_rows(), arrow_record.num_rows());
    assert_eq!(record_batch[0].num_columns(), arrow_record.num_columns());
    assert_eq!(casted_record, arrow_record);
}

#[rstest]
#[ignore]
// Binder Error: Unsupported data type: FixedSizeBinary(2), please file an issue https://github.com/wangfenjin/duckdb-rs"
#[case::binary(get_arrow_binary_record_batch(), "binary")]
#[case::int(get_arrow_int_record_batch(), "int")]
#[case::float(get_arrow_float_record_batch(), "float")]
#[case::utf8(get_arrow_utf8_record_batch(), "utf8")]
#[case::time(get_arrow_time_record_batch(), "time")]
#[case::timestamp(get_arrow_timestamp_record_batch(), "timestamp")]
#[case::date(get_arrow_date_record_batch(), "date")]
#[case::struct_type(get_arrow_struct_record_batch(), "struct")]
#[ignore] // Decimal256(76,10) is not yet supported for ArrowVTab
#[case::decimal(get_arrow_decimal_record_batch(), "decimal")]
#[ignore] // Interval(DayTime) is not yet supported for ArrowVTab
#[case::interval(get_arrow_interval_record_batch(), "interval")]
#[ignore] // Duration(NanoSecond) is not yet supported for ArrowVTab
#[case::duration(get_arrow_duration_record_batch(), "duration")]
#[case::list(get_arrow_list_record_batch(), "list")]
#[case::null(get_arrow_null_record_batch(), "null")]
#[case::list_of_structs(get_arrow_list_of_structs_record_batch(), "list_of_structs")]
#[case::list_of_fixed_size_lists(
    get_arrow_list_of_fixed_size_lists_record_batch(),
    "list_of_fixed_size_lists"
)]
#[case::list_of_lists(get_arrow_list_of_lists_record_batch(), "list_of_lists")]
#[test_log::test(tokio::test)]
async fn test_arrow_duckdb_roundtrip(
    #[case] arrow_result: (RecordBatch, SchemaRef),
    #[case] table_name: &str,
) {
    arrow_duckdb_round_trip(
        arrow_result.0,
        arrow_result.1,
        &format!("{table_name}_types"),
    )
    .await;
}<|MERGE_RESOLUTION|>--- conflicted
+++ resolved
@@ -46,11 +46,7 @@
     let mem_exec = MemoryExec::try_new(&[vec![arrow_record.clone()]], arrow_record.schema(), None)
         .expect("memory exec created");
     let insert_plan = table_provider
-<<<<<<< HEAD
-        .insert_into(&ctx.state(), Arc::new(mem_exec), InsertOp::Overwrite)
-=======
         .insert_into(&ctx.state(), Arc::new(mem_exec), InsertOp::Append)
->>>>>>> 3c387588
         .await
         .expect("insert plan created");
 
