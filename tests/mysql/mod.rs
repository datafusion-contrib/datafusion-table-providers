--- conflicted
+++ resolved
@@ -272,7 +272,6 @@
     .await;
 }
 
-<<<<<<< HEAD
 async fn test_mysql_enum_types(port: usize) {
     let create_table_stmt = "
 CREATE TABLE enum_table (
@@ -312,7 +311,13 @@
     arrow_mysql_one_way(
         port,
         "enum_table",
-=======
+        create_table_stmt,
+        insert_table_stmt,
+        expected_record,
+    )
+    .await;
+}
+
 async fn test_mysql_blob_types(port: usize) {
     let create_table_stmt = "
 CREATE TABLE blobs_table (
@@ -368,7 +373,6 @@
     arrow_mysql_one_way(
         port,
         "blobs_table",
->>>>>>> 857577d3
         create_table_stmt,
         insert_table_stmt,
         expected_record,
@@ -593,11 +597,8 @@
     test_mysql_timestamp_types(port).await;
     test_mysql_datetime_types(port).await;
     test_mysql_time_types(port).await;
-<<<<<<< HEAD
     test_mysql_enum_types(port).await;
-=======
     test_mysql_blob_types(port).await;
->>>>>>> 857577d3
     test_mysql_string_types(port).await;
     test_mysql_decimal_types_to_decimal128(port).await;
     test_mysql_decimal_types_to_decimal256(port).await;
