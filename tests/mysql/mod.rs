--- conflicted
+++ resolved
@@ -272,7 +272,6 @@
     .await;
 }
 
-<<<<<<< HEAD
 async fn test_mysql_blob_types(port: usize) {
     let create_table_stmt = "
 CREATE TABLE blobs_table (
@@ -308,37 +307,11 @@
         Field::new("text_col", DataType::Utf8, true),
         Field::new("longblob_col", DataType::LargeBinary, true),
         Field::new("longtext_col", DataType::LargeUtf8, true),
-=======
-async fn test_mysql_string_types(port: usize) {
-    let create_table_stmt = "
-CREATE TABLE string_table (
-    name VARCHAR(255),
-    data VARBINARY(255),
-    fixed_name CHAR(10),
-    fixed_data BINARY(10)
-);
-        ";
-    let insert_table_stmt = "
-INSERT INTO string_table (name, data, fixed_name, fixed_data)
-VALUES 
-('Alice', 'Alice', 'ALICE', 'abc'),
-('Bob', 'Bob', 'BOB', 'bob1234567'),
-('Charlie', 'Charlie', 'CHARLIE', '0123456789'),
-('Dave', 'Dave', 'DAVE', 'dave000000');
-        ";
-
-    let schema = Arc::new(Schema::new(vec![
-        Field::new("name", DataType::Utf8, true),
-        Field::new("data", DataType::Binary, true),
-        Field::new("fixed_name", DataType::Utf8, true),
-        Field::new("fixed_data", DataType::Binary, true),
->>>>>>> 15d97b87
     ]));
 
     let expected_record = RecordBatch::try_new(
         Arc::clone(&schema),
         vec![
-<<<<<<< HEAD
             Arc::new(BinaryArray::from_vec(vec![b"small_blob"])),
             Arc::new(StringArray::from(vec!["small_text"])),
             Arc::new(BinaryArray::from_vec(vec![b"medium_blob"])),
@@ -354,7 +327,41 @@
     arrow_mysql_one_way(
         port,
         "blobs_table",
-=======
+        create_table_stmt,
+        insert_table_stmt,
+        expected_record,
+    )
+    .await;
+}
+
+async fn test_mysql_string_types(port: usize) {
+    let create_table_stmt = "
+CREATE TABLE string_table (
+    name VARCHAR(255),
+    data VARBINARY(255),
+    fixed_name CHAR(10),
+    fixed_data BINARY(10)
+);
+        ";
+    let insert_table_stmt = "
+INSERT INTO string_table (name, data, fixed_name, fixed_data)
+VALUES 
+('Alice', 'Alice', 'ALICE', 'abc'),
+('Bob', 'Bob', 'BOB', 'bob1234567'),
+('Charlie', 'Charlie', 'CHARLIE', '0123456789'),
+('Dave', 'Dave', 'DAVE', 'dave000000');
+        ";
+
+    let schema = Arc::new(Schema::new(vec![
+        Field::new("name", DataType::Utf8, true),
+        Field::new("data", DataType::Binary, true),
+        Field::new("fixed_name", DataType::Utf8, true),
+        Field::new("fixed_data", DataType::Binary, true),
+    ]));
+
+    let expected_record = RecordBatch::try_new(
+        Arc::clone(&schema),
+        vec![
             Arc::new(StringArray::from(vec!["Alice", "Bob", "Charlie", "Dave"])),
             Arc::new(BinaryArray::from_vec(vec![
                 b"Alice", b"Bob", b"Charlie", b"Dave",
@@ -461,7 +468,6 @@
     let _ = arrow_mysql_one_way(
         port,
         "decimal_table",
->>>>>>> 15d97b87
         create_table_stmt,
         insert_table_stmt,
         expected_record,
@@ -544,15 +550,11 @@
 
     test_mysql_timestamp_types(port).await;
     test_mysql_datetime_types(port).await;
-<<<<<<< HEAD
-    test_time_types(port).await;
+    test_mysql_time_types(port).await;
     test_mysql_blob_types(port).await;
-=======
-    test_mysql_time_types(port).await;
     test_mysql_string_types(port).await;
     test_mysql_decimal_types_to_decimal128(port).await;
     test_mysql_decimal_types_to_decimal256(port).await;
->>>>>>> 15d97b87
 
     mysql_container.remove().await.expect("container to stop");
 }