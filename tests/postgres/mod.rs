#[cfg(feature = "postgres")]
mod common;

#[cfg(feature = "postgres")]
mod test {
    use super::common;
    use crate::arrow_record_batch_gen::*;
    use arrow::array::RecordBatch;
    use datafusion::execution::context::SessionContext;
    use datafusion_table_providers::sql::arrow_sql_gen::statement::{
        CreateTableBuilder, InsertBuilder,
    };
    use datafusion_table_providers::{
        postgres::DynPostgresConnectionPool, sql::sql_provider_datafusion::SqlTable,
    };
    use rstest::{fixture, rstest};
    use std::sync::Arc;
    use tokio::sync::{Mutex, MutexGuard};

    async fn arrow_postgres_round_trip(port: usize, arrow_record: RecordBatch, table_name: &str) {
        tracing::debug!("Running tests on {table_name}");
        let ctx = SessionContext::new();

        let pool = common::get_postgres_connection_pool(port)
            .await
            .expect("Postgres connection pool should be created");

        let db_conn = pool
            .connect_direct()
            .await
            .expect("Connection should be established");

        // Create postgres table from arrow records and insert arrow records
        let schema = Arc::clone(&arrow_record.schema());
        let create_table_stmts = CreateTableBuilder::new(schema, table_name).build_postgres();
        let insert_table_stmt = InsertBuilder::new(table_name, vec![arrow_record.clone()])
            .build_postgres(None)
            .expect("Postgres insert statement should be constructed");

        // Test arrow -> Postgres row coverage
        for create_table_stmt in create_table_stmts {
            let _ = db_conn
                .conn
                .execute(&create_table_stmt, &[])
                .await
                .expect("Postgres table should be created");
        }
        let _ = db_conn
            .conn
            .execute(&insert_table_stmt, &[])
            .await
            .expect("Postgres table data should be inserted");

        // Register datafusion table, test row -> arrow conversion
        let sqltable_pool: Arc<DynPostgresConnectionPool> = Arc::new(pool);
        let table = SqlTable::new("postgres", &sqltable_pool, table_name, None)
            .await
            .expect("Table should be created");
        ctx.register_table(table_name, Arc::new(table))
            .expect("Table should be registered");
        let sql = format!("SELECT * FROM {table_name}");
        let df = ctx
            .sql(&sql)
            .await
            .expect("DataFrame should be created from query");

        let record_batch = df.collect().await.expect("RecordBatch should be collected");

        // Print original arrow record batch and record batch converted from postgres row in terminal
        // Check if the values are the same
        tracing::debug!("Original Arrow Record Batch: {:?}", arrow_record.columns());
        tracing::debug!(
            "Postgres returned Record Batch: {:?}",
            record_batch[0].columns()
        );

        // Check results
        assert_eq!(record_batch.len(), 1);
        assert_eq!(record_batch[0].num_rows(), arrow_record.num_rows());
        assert_eq!(record_batch[0].num_columns(), arrow_record.num_columns());
    }

    #[derive(Debug)]
    struct ContainerManager {
        port: usize,
        claimed: bool,
    }

    #[fixture]
    #[once]
    fn container_manager() -> Mutex<ContainerManager> {
        Mutex::new(ContainerManager {
            port: common::get_random_port(),
            claimed: false,
        })
    }

<<<<<<< HEAD
    arrow_postgres_round_trip(port, get_arrow_list_record_batch(), "list_types")
        .await
        .unwrap();
=======
    async fn start_container(manager: &MutexGuard<'_, ContainerManager>) {
        let _ = common::start_postgres_docker_container(manager.port)
            .await
            .expect("Postgres container to start");
>>>>>>> a726db96

        tracing::debug!("Container started");
    }

    #[rstest]
    #[case::binary(get_arrow_binary_record_batch(), "binary")]
    #[case::int(get_arrow_int_record_batch(), "int")]
    #[case::float(get_arrow_float_record_batch(), "float")]
    #[case::utf8(get_arrow_utf8_record_batch(), "utf8")]
    #[ignore] // TODO: time types are broken in Postgres
    #[case::time(get_arrow_time_record_batch(), "time")]
    #[case::timestamp(get_arrow_timestamp_record_batch(), "timestamp")]
    #[ignore] // TODO: date types are broken in Postgres
    #[case::date(get_arrow_date_record_batch(), "date")]
    #[case::struct_type(get_arrow_struct_record_batch(), "struct")]
    #[ignore] // TODO: decimal types are broken in Postgres
    #[case::decimal(get_arrow_decimal_record_batch(), "decimal")]
    #[case::interval(get_arrow_interval_record_batch(), "interval")]
    #[ignore] // TODO: duration types are broken in Postgres
    #[case::duration(get_arrow_duration_record_batch(), "duration")]
    #[ignore] // TODO: list types are broken in Postgres
    #[case::list(get_arrow_list_record_batch(), "list")]
    #[case::null(get_arrow_null_record_batch(), "null")]
    #[test_log::test(tokio::test)]
    async fn test_arrow_postgres_roundtrip(
        container_manager: &Mutex<ContainerManager>,
        #[case] arrow_record: RecordBatch,
        #[case] table_name: &str,
    ) {
        let mut container_manager = container_manager.lock().await;
        if !container_manager.claimed {
            container_manager.claimed = true;
            start_container(&container_manager).await;
        }

        arrow_postgres_round_trip(
            container_manager.port,
            arrow_record,
            &format!("{table_name}_types"),
        )
        .await;
    }
}<|MERGE_RESOLUTION|>--- conflicted
+++ resolved
@@ -95,16 +95,10 @@
         })
     }
 
-<<<<<<< HEAD
-    arrow_postgres_round_trip(port, get_arrow_list_record_batch(), "list_types")
-        .await
-        .unwrap();
-=======
     async fn start_container(manager: &MutexGuard<'_, ContainerManager>) {
         let _ = common::start_postgres_docker_container(manager.port)
             .await
             .expect("Postgres container to start");
->>>>>>> a726db96
 
         tracing::debug!("Container started");
     }
