--- conflicted
+++ resolved
@@ -19,22 +19,12 @@
 byte-unit = { version = "5.1.4", optional = true }
 bigdecimal = "0.4.5"
 byteorder = "1.5.0"
-<<<<<<< HEAD
-# pending next arrow-rs release which resolves chrono's quarter() conflict https://github.com/apache/arrow-rs/commit/2fddf85afcd20110ce783ed5b4cdeb82293da30b 
-chrono = "=0.4.39"
+chrono = "0.4"
 datafusion = "46"
 datafusion-expr = { version = "46", optional = true }
 datafusion-physical-expr = { version = "46", optional = true }
 datafusion-physical-plan = { version = "46", optional = true }
 datafusion-proto = { version = "46", optional = true }
-=======
-chrono = "0.4"
-datafusion = "45"
-datafusion-expr = { version = "45", optional = true }
-datafusion-physical-expr = { version = "45", optional = true }
-datafusion-physical-plan = { version = "45", optional = true }
-datafusion-proto = { version = "45", optional = true }
->>>>>>> ab8b8d68
 duckdb = { version = "1", features = [
   "bundled",
   "r2d2",
