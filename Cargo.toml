[package]
name = "datafusion-table-providers"
version = "0.1.0"
readme = "README.md"
edition = "2021"
repository = "https://github.com/datafusion-contrib/datafusion-table-providers"

[dependencies]
arrow = { version = "55", features = ["ffi"] }
arrow-array = { version = "55", optional = true }
arrow-flight = { version = "55", optional = true, features = ["flight-sql-experimental", "tls"] }
arrow-schema = { version = "55", optional = true, features = ["serde"] }
arrow-json = "55"
async-stream = { version = "0.3.5", optional = true }
async-trait = "0.1.80"
num-bigint = "0.4.4"
base64 = { version = "0.22.1", optional = true }
bitflags = "2.9.1"
bytes = { version = "1.7.1", optional = true }
byte-unit = { version = "5.1.4", optional = true }
bigdecimal = "0.4.5"
byteorder = "1.5.0"
chrono = "0.4"
datafusion = "48.0.1"
datafusion-expr = { version = "48.0.1", optional = true }
datafusion-physical-expr = { version = "48.0.1", optional = true }
datafusion-physical-plan = { version = "48.0.1", optional = true }
datafusion-proto = { version = "48.0.1", optional = true }
duckdb = { version = "1.3.2", features = [
  "bundled",
  "r2d2",
  "vtab",
  "vtab-arrow",
  "appender-arrow",
], optional = true }
fallible-iterator = "0.3.0"
futures = "0.3.30"
mysql_async = { version = "0.35.1", features = ["native-tls-tls", "chrono", "hdrhistogram", "bigdecimal", "time"], optional = true }
mongodb = { version = "3.2.2", features = ["openssl-tls"], optional = true }
num-traits = { version = "0.2", optional = true }
prost = { version = "0.13.2", optional = true }
rand = "0.8.5"
r2d2 = { version = "0.8.10", optional = true }
rust_decimal = { version = "1.32", optional = true }
rusqlite = { version = "0.31.0", optional = true }
sea-query = { git = "https://github.com/spiceai/sea-query.git", rev = "213b6b876068f58159ebdd5852604a021afaebf9", features = ["backend-sqlite", "backend-postgres", "postgres-array", "with-rust_decimal", "with-bigdecimal", "with-time", "with-chrono"] }
secrecy = "0.10.3"
serde = { version = "1.0.209", features = ["derive"] }
serde_json = "1.0.124"
snafu = "0.8.3"
time = "0.3.36"
tokio = { version = "1.38.0", features = ["macros", "fs"] }
tokio-postgres = { version = "0.7.10", features = ["with-chrono-0_4", "with-uuid-1", "with-serde_json-1", "with-geo-types-0_7"], optional = true }
tracing = "0.1.40"
uuid = { version = "1.9.1", optional = true }
postgres-native-tls = { version = "0.5.0", optional = true }
bb8 = { version = "0.8", optional = true }
bb8-postgres = { version = "0.8", optional = true }
native-tls = { version = "0.2.11", optional = true }
trust-dns-resolver = "0.23.2"
url = "2.5.1"
pem = { version = "3.0.4", optional = true }
tokio-rusqlite = { version = "0.5.1", optional = true }
tonic = { version = "0.12.2", optional = true }
datafusion-federation = { version = "0.4.2", features = ["sql"] }
itertools = "0.13.0"
dyn-clone = { version = "1.0.17", optional = true }
geo-types = "0.7.13"
fundu = "2.0.1"
reqwest = { version = "0.12.5", optional = true, features = ["json", "rustls-tls"] }
regex = { version = "1.11.1", optional = true }
chrono-tz = {  version = "0.8", optional = true }

[dev-dependencies]
anyhow = "1.0.86"
bollard = "0.16.1"
rand = "0.8.5"
reqwest = "0.12.5"
secrecy = "0.10.3"
tracing-subscriber = { version = "0.3.18", features = ["env-filter"] }
test-log = { version = "0.2.16", features = ["trace"] }
rstest = "0.22.0"
geozero = { version = "0.13.0", features = ["with-wkb"] }
tokio-stream = { version = "0.1.15", features = ["net"] }
insta = { version = "1.40.0", features = ["filters"] }
datafusion-physical-plan = { version = "48.0.1" }
tempfile = "3.8.1"
mockito = "1.7.0"

[features]
mysql = ["dep:mysql_async", "dep:async-stream"]
postgres = ["dep:tokio-postgres", "dep:uuid", "dep:postgres-native-tls", "dep:bb8", "dep:bb8-postgres", "dep:native-tls", "dep:pem", "dep:async-stream", "dep:arrow-schema"]
sqlite = ["dep:rusqlite", "dep:tokio-rusqlite", "dep:arrow-schema"]
duckdb = ["dep:duckdb", "dep:r2d2", "dep:uuid", "dep:dyn-clone", "dep:async-stream", "dep:arrow-schema", "dep:byte-unit"]
flight = [
  "dep:arrow-array",
  "dep:arrow-flight",
  "dep:arrow-schema",
  "dep:base64",
  "dep:bytes",
  "dep:datafusion-expr",
  "dep:datafusion-physical-expr",
  "dep:datafusion-physical-plan",
  "dep:datafusion-proto",
  "dep:prost",
  "dep:tonic",
]
duckdb-federation = ["duckdb"]
sqlite-federation = ["sqlite"]
postgres-federation = ["postgres"]
mongodb = [
  "dep:mongodb", 
  "dep:async-stream",
  "dep:arrow-schema",
  "dep:rust_decimal",
  "dep:num-traits",
]
trino = [
  "dep:arrow-schema",
  "dep:async-stream",
  "dep:base64",
  "dep:regex",
  "dep:reqwest",
  "dep:chrono-tz",
]

[patch.crates-io]
datafusion-federation = { git = "https://github.com/spiceai/datafusion-federation.git", rev = "c920a7501cdbfe906bf8c7d4959367fd47f00774" } # spiceai-48
duckdb = { git = "https://github.com/spiceai/duckdb-rs.git", rev = "a4b83432acfe1dfdd140e35d4603701ae76f6607" } # spiceai-1.3.2

datafusion = { git = "https://github.com/spiceai/datafusion.git", rev = "8c1051083ce452540f0c450f6cfef00ffcd255dc" }               # spiceai-48
datafusion-expr = { git = "https://github.com/spiceai/datafusion.git", rev = "8c1051083ce452540f0c450f6cfef00ffcd255dc" }          # spiceai-48
datafusion-physical-expr = { git = "https://github.com/spiceai/datafusion.git", rev = "8c1051083ce452540f0c450f6cfef00ffcd255dc" } # spiceai-48
datafusion-physical-plan = { git = "https://github.com/spiceai/datafusion.git", rev = "8c1051083ce452540f0c450f6cfef00ffcd255dc" } # spiceai-48
datafusion-proto = { git = "https://github.com/spiceai/datafusion.git", rev = "8c1051083ce452540f0c450f6cfef00ffcd255dc" }         # spiceai-48

<<<<<<< HEAD
=======
arrow = { git = "https://github.com/spiceai/arrow-rs.git", rev = "53162ed30fe6a2ed219b0af4dbbcd5d14745d7c2" }        # spiceai-55.2
arrow-array = { git = "https://github.com/spiceai/arrow-rs.git", rev = "53162ed30fe6a2ed219b0af4dbbcd5d14745d7c2" }        # spiceai-55.2
arrow-buffer = { git = "https://github.com/spiceai/arrow-rs.git", rev = "53162ed30fe6a2ed219b0af4dbbcd5d14745d7c2" } # spiceai-55.2
arrow-cast = { git = "https://github.com/spiceai/arrow-rs.git", rev = "53162ed30fe6a2ed219b0af4dbbcd5d14745d7c2" }        # spiceai-55.2
arrow-flight = { git = "https://github.com/spiceai/arrow-rs.git", rev = "53162ed30fe6a2ed219b0af4dbbcd5d14745d7c2" } # spiceai-55.2
arrow-json = { git = "https://github.com/spiceai/arrow-rs.git", rev = "53162ed30fe6a2ed219b0af4dbbcd5d14745d7c2" }        # spiceai-55.2
arrow-ipc = { git = "https://github.com/spiceai/arrow-rs.git", rev = "53162ed30fe6a2ed219b0af4dbbcd5d14745d7c2" }    # spiceai-55.2
arrow-ord = { git = "https://github.com/spiceai/arrow-rs.git", rev = "53162ed30fe6a2ed219b0af4dbbcd5d14745d7c2" }    # spiceai-55.2
arrow-schema = { git = "https://github.com/spiceai/arrow-rs.git", rev = "53162ed30fe6a2ed219b0af4dbbcd5d14745d7c2" } # spiceai-55.2
parquet = { git = "https://github.com/spiceai/arrow-rs.git", rev = "53162ed30fe6a2ed219b0af4dbbcd5d14745d7c2" }      # spiceai-55.2

>>>>>>> a3aafc7b
[[example]]
name = "duckdb"
path = "examples/duckdb.rs"
required-features = ["duckdb"]

[[example]]
name = "duckdb_external_table"
path = "examples/duckdb_external_table.rs"
required-features = ["duckdb"]

[[example]]
name = "duckdb_function"
path = "examples/duckdb_function.rs"
required-features = ["duckdb"]

[[example]]
name = "flight-sql"
path = "examples/flight-sql.rs"
required-features = ["flight"]

[[example]]
name = "sqlite"
path = "examples/sqlite.rs"
required-features = ["sqlite"]

[[example]]
name = "mysql"
path = "examples/mysql.rs"
required-features = ["mysql"]

[[example]]
name = "postgres"
path = "examples/postgres.rs"
required-features = ["postgres"]

[[example]]
name = "mongodb"
path = "examples/mongodb.rs"
required-features = ["mongodb"]

[[example]]
name = "trino"
path = "examples/trino.rs"
required-features = ["trino"]<|MERGE_RESOLUTION|>--- conflicted
+++ resolved
@@ -134,8 +134,6 @@
 datafusion-physical-plan = { git = "https://github.com/spiceai/datafusion.git", rev = "8c1051083ce452540f0c450f6cfef00ffcd255dc" } # spiceai-48
 datafusion-proto = { git = "https://github.com/spiceai/datafusion.git", rev = "8c1051083ce452540f0c450f6cfef00ffcd255dc" }         # spiceai-48
 
-<<<<<<< HEAD
-=======
 arrow = { git = "https://github.com/spiceai/arrow-rs.git", rev = "53162ed30fe6a2ed219b0af4dbbcd5d14745d7c2" }        # spiceai-55.2
 arrow-array = { git = "https://github.com/spiceai/arrow-rs.git", rev = "53162ed30fe6a2ed219b0af4dbbcd5d14745d7c2" }        # spiceai-55.2
 arrow-buffer = { git = "https://github.com/spiceai/arrow-rs.git", rev = "53162ed30fe6a2ed219b0af4dbbcd5d14745d7c2" } # spiceai-55.2
@@ -147,7 +145,6 @@
 arrow-schema = { git = "https://github.com/spiceai/arrow-rs.git", rev = "53162ed30fe6a2ed219b0af4dbbcd5d14745d7c2" } # spiceai-55.2
 parquet = { git = "https://github.com/spiceai/arrow-rs.git", rev = "53162ed30fe6a2ed219b0af4dbbcd5d14745d7c2" }      # spiceai-55.2
 
->>>>>>> a3aafc7b
 [[example]]
 name = "duckdb"
 path = "examples/duckdb.rs"
