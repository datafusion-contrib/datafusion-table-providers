--- conflicted
+++ resolved
@@ -46,7 +46,6 @@
 libduckdb-sys = { version = "=1.2.0", optional = true }
 dyn-clone = { version = "1.0", optional = true }
 fallible-iterator = "0.3.0"
-<<<<<<< HEAD
 fundu = "2.0.1"
 futures = "0.3"
 geo-types = "0.7"
@@ -61,24 +60,6 @@
 num-bigint = "0.4"
 odbc-api = { version = "11.1", optional = true }
 pem = { version = "3.0.4", optional = true }
-=======
-futures = "0.3.30"
-mysql_async = { version = "0.34.1", features = ["native-tls-tls", "chrono"], optional = true }
-prost = { version = "0.13.2", optional = true }
-rand = "0.8.5"
-r2d2 = { version = "0.8.10", optional = true }
-rusqlite = { version = "0.31.0", optional = true }
-sea-query = { git = "https://github.com/spiceai/sea-query.git", rev = "213b6b876068f58159ebdd5852604a021afaebf9", features = ["backend-sqlite", "backend-postgres", "postgres-array", "with-rust_decimal", "with-bigdecimal", "with-time", "with-chrono"] }
-secrecy = "0.10.3"
-serde = { version = "1.0.209", features = ["derive"] }
-serde_json = "1.0.124"
-snafu = "0.8.3"
-time = "0.3.36"
-tokio = { version = "1.38.0", features = ["macros", "fs"] }
-tokio-postgres = { version = "0.7.10", features = ["with-chrono-0_4", "with-uuid-1", "with-serde_json-1", "with-geo-types-0_7"], optional = true }
-tracing = "0.1.40"
-uuid = { version = "1.9.1", optional = true }
->>>>>>> 1e8e52ad
 postgres-native-tls = { version = "0.5.0", optional = true }
 prost = { version = "0.13", optional = true }
 rand = { version = "0.9" }
@@ -93,7 +74,7 @@
   "with-time",
   "with-chrono",
 ] }
-secrecy = "0.8.0"
+secrecy = "0.10.3"
 serde = { version = "1.0", features = ["derive"] }
 serde_json = "1.0"
 sha2 = "0.10"
@@ -117,7 +98,6 @@
 uuid = { version = "1.11", optional = true }
 
 [dev-dependencies]
-<<<<<<< HEAD
 anyhow = "1.0"
 bollard = "0.18.1"
 geozero = { version = "0.14.0", features = ["with-wkb"] }
@@ -129,19 +109,6 @@
 test-log = { version = "0.2", features = ["trace"] }
 tokio-stream = { version = "0.1", features = ["net"] }
 tracing-subscriber = { version = "0.3", features = ["env-filter"] }
-=======
-anyhow = "1.0.86"
-bollard = "0.16.1"
-rand = "0.8.5"
-reqwest = "0.12.5"
-secrecy = "0.10.3"
-tracing-subscriber = { version = "0.3.18", features = ["env-filter"] }
-test-log = { version = "0.2.16", features = ["trace"] }
-rstest = "0.22.0"
-geozero = { version = "0.13.0", features = ["with-wkb"] }
-tokio-stream = { version = "0.1.15", features = ["net"] }
-insta = { version = "1.40.0", features = ["filters"] }
->>>>>>> 1e8e52ad
 
 [features]
 duckdb = [
