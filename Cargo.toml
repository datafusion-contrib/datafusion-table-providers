--- conflicted
+++ resolved
@@ -46,8 +46,9 @@
 datafusion-physical-expr = { version = "49.0.2" }
 datafusion-physical-plan = { version = "49.0.2" }
 datafusion-table-providers = { path = "core" }
-<<<<<<< HEAD
 duckdb = { git = "https://github.com/spiceai/duckdb-rs.git", rev = "a4b83432acfe1dfdd140e35d4603701ae76f6607" } # spiceai-1.3.2 with arrow 55 support
+adbc_core = { version = "0.20.0" }
+adbc_driver_manager = { version = "0.20.0" }
 
 [patch.crates-io]
 datafusion-federation = { git = "https://github.com/spiceai/datafusion-federation.git", rev = "5ad2f52b9bafc6eaa50851f2e1fcf0585fb5184d" } # spiceai-49
@@ -65,9 +66,4 @@
 arrow-ipc = { git = "https://github.com/spiceai/arrow-rs.git", rev = "53162ed30fe6a2ed219b0af4dbbcd5d14745d7c2" }    # spiceai-55.2
 arrow-ord = { git = "https://github.com/spiceai/arrow-rs.git", rev = "53162ed30fe6a2ed219b0af4dbbcd5d14745d7c2" }    # spiceai-55.2
 arrow-schema = { git = "https://github.com/spiceai/arrow-rs.git", rev = "53162ed30fe6a2ed219b0af4dbbcd5d14745d7c2" } # spiceai-55.2
-parquet = { git = "https://github.com/spiceai/arrow-rs.git", rev = "53162ed30fe6a2ed219b0af4dbbcd5d14745d7c2" }      # spiceai-55.2
-=======
-duckdb = { version = "=1.3.1", package = "spiceai_duckdb_fork" } # Forked to add support for duckdb_scan_arrow, pending: https://github.com/duckdb/duckdb-rs/pull/488
-adbc_core = { version = "0.20.0" }
-adbc_driver_manager = { version = "0.20.0" }
->>>>>>> ce3794fb
+parquet = { git = "https://github.com/spiceai/arrow-rs.git", rev = "53162ed30fe6a2ed219b0af4dbbcd5d14745d7c2" }      # spiceai-55.2